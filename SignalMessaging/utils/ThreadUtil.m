//
//  Copyright (c) 2020 Open Whisper Systems. All rights reserved.
//

#import "ThreadUtil.h"
#import "OWSQuotedReplyModel.h"
#import <PromiseKit/AnyPromise.h>
#import <SignalCoreKit/NSDate+OWS.h>
#import <SignalCoreKit/SignalCoreKit-Swift.h>
#import <SignalMessaging/OWSProfileManager.h>
#import <SignalMessaging/SignalMessaging-Swift.h>
#import <SignalServiceKit/OWSDisappearingMessagesConfiguration.h>
#import <SignalServiceKit/OWSMessageSender.h>
#import <SignalServiceKit/SignalServiceKit-Swift.h>
#import <SignalServiceKit/TSAccountManager.h>
#import <SignalServiceKit/TSCall.h>
#import <SignalServiceKit/TSContactThread.h>
#import <SignalServiceKit/TSIncomingMessage.h>
#import <SignalServiceKit/TSInvalidIdentityKeyErrorMessage.h>
#import <SignalServiceKit/TSOutgoingMessage.h>
#import <SignalServiceKit/TSThread.h>
#import <SignalServiceKit/TSUnreadIndicatorInteraction.h>

NS_ASSUME_NONNULL_BEGIN

@implementation ThreadUtil

#pragma mark - Dependencies

+ (MessageSenderJobQueue *)messageSenderJobQueue
{
    return SSKEnvironment.shared.messageSenderJobQueue;
}

+ (SDSDatabaseStorage *)databaseStorage
{
    return SSKEnvironment.shared.databaseStorage;
}

+ (OWSProfileManager *)profileManager
{
    return SSKEnvironment.shared.profileManager;
}

+ (TSAccountManager *)tsAccountManager
{
    OWSAssertDebug(SSKEnvironment.shared.tsAccountManager);

    return SSKEnvironment.shared.tsAccountManager;
}

#pragma mark - Durable Message Enqueue

+ (TSOutgoingMessage *)enqueueMessageWithText:(NSString *)fullMessageText
                                     inThread:(TSThread *)thread
                             quotedReplyModel:(nullable OWSQuotedReplyModel *)quotedReplyModel
                             linkPreviewDraft:(nullable nullable OWSLinkPreviewDraft *)linkPreviewDraft
                                  transaction:(SDSAnyReadTransaction *)transaction
{
    return [self enqueueMessageWithText:fullMessageText
                       mediaAttachments:@[]
                               inThread:thread
                       quotedReplyModel:quotedReplyModel
                       linkPreviewDraft:linkPreviewDraft
                            transaction:transaction];
}

+ (TSOutgoingMessage *)enqueueMessageWithText:(nullable NSString *)fullMessageText
                             mediaAttachments:(NSArray<SignalAttachment *> *)mediaAttachments
                                     inThread:(TSThread *)thread
                             quotedReplyModel:(nullable OWSQuotedReplyModel *)quotedReplyModel
                             linkPreviewDraft:(nullable nullable OWSLinkPreviewDraft *)linkPreviewDraft
                                  transaction:(SDSAnyReadTransaction *)transaction
{
    OWSAssertIsOnMainThread();
    OWSAssertDebug(thread);

    OutgoingMessagePreparer *outgoingMessagePreparer =
        [[OutgoingMessagePreparer alloc] initWithFullMessageText:fullMessageText
                                                mediaAttachments:mediaAttachments
                                                          thread:thread
                                                quotedReplyModel:quotedReplyModel
                                                     transaction:transaction];

    [BenchManager benchAsyncWithTitle:@"Saving outgoing message"
                                block:^(void (^benchmarkCompletion)(void)) {
                                    [self.databaseStorage asyncWriteWithBlock:^(SDSAnyWriteTransaction *writeTransaction) {
                                        [outgoingMessagePreparer insertMessageWithLinkPreviewDraft:linkPreviewDraft transaction:writeTransaction];
                                        [self.messageSenderJobQueue addMessage:outgoingMessagePreparer transaction:writeTransaction];
                                    }
                                                                   completion:benchmarkCompletion];
                                }];

    return outgoingMessagePreparer.unpreparedMessage;
}

+ (nullable TSOutgoingMessage *)createUnsentMessageWithText:(nullable NSString *)fullMessageText
                                           mediaAttachments:(NSArray<SignalAttachment *> *)mediaAttachments
                                                   inThread:(TSThread *)thread
                                           quotedReplyModel:(nullable OWSQuotedReplyModel *)quotedReplyModel
                                           linkPreviewDraft:(nullable nullable OWSLinkPreviewDraft *)linkPreviewDraft
                                                transaction:(SDSAnyWriteTransaction *)transaction
                                                      error:(NSError **)error
{
    OWSAssertDebug(thread);

    OutgoingMessagePreparer *outgoingMessagePreparer =
        [[OutgoingMessagePreparer alloc] initWithFullMessageText:fullMessageText
                                                mediaAttachments:mediaAttachments
                                                          thread:thread
                                                quotedReplyModel:quotedReplyModel
                                                     transaction:transaction];

    [outgoingMessagePreparer insertMessageWithLinkPreviewDraft:linkPreviewDraft transaction:transaction];

    return [outgoingMessagePreparer prepareMessageWithTransaction:transaction error:error];
}

+ (TSOutgoingMessage *)enqueueMessageWithContactShare:(OWSContact *)contactShare inThread:(TSThread *)thread
{
    OWSAssertIsOnMainThread();
    OWSAssertDebug(contactShare);
    OWSAssertDebug(contactShare.ows_isValid);
    OWSAssertDebug(thread);

    __block OWSDisappearingMessagesConfiguration *configuration;
    [self.databaseStorage readWithBlock:^(SDSAnyReadTransaction *transaction) {
        configuration = [thread disappearingMessagesConfigurationWithTransaction:transaction];
    }];

    uint32_t expiresInSeconds = (configuration.isEnabled ? configuration.durationSeconds : 0);

    TSOutgoingMessageBuilder *builder = [[TSOutgoingMessageBuilder alloc] initWithThread:thread];
    builder.expiresInSeconds = expiresInSeconds;
    builder.contactShare = contactShare;
    TSOutgoingMessage *message = [builder build];

    [self.databaseStorage asyncWriteWithBlock:^(SDSAnyWriteTransaction *transaction) {
        [message anyInsertWithTransaction:transaction];
        [self.messageSenderJobQueue addMessage:message.asPreparer transaction:transaction];
    }];

    return message;
}

+ (TSOutgoingMessage *)enqueueMessageWithInstalledSticker:(StickerInfo *)stickerInfo inThread:(TSThread *)thread
{
    OWSAssertIsOnMainThread();
    OWSAssertDebug(stickerInfo != nil);
    OWSAssertDebug(thread != nil);

    TSOutgoingMessage *message = [self buildOutgoingMessageForSticker:stickerInfo thread:thread];

    dispatch_async(dispatch_get_global_queue(DISPATCH_QUEUE_PRIORITY_DEFAULT, 0), ^{
        // Load the sticker data async.
        NSString *_Nullable filePath = [StickerManager filepathForInstalledStickerWithStickerInfo:stickerInfo];
        if (!filePath) {
            OWSFailDebug(@"Could not find sticker file.");
            return;
        }
        NSData *_Nullable stickerData = [NSData dataWithContentsOfFile:filePath];
        if (!stickerData) {
            OWSFailDebug(@"Couldn't load sticker data.");
            return;
        }
        MessageStickerDraft *stickerDraft = [[MessageStickerDraft alloc] initWithInfo:stickerInfo
                                                                          stickerData:stickerData];

        [self enqueueMessage:message stickerDraft:stickerDraft thread:thread];
    });

    return message;
}

+ (TSOutgoingMessage *)enqueueMessageWithUninstalledSticker:(StickerInfo *)stickerInfo
                                                stickerData:(NSData *)stickerData
                                                   inThread:(TSThread *)thread
{
    OWSAssertIsOnMainThread();
    OWSAssertDebug(stickerInfo != nil);
    OWSAssertDebug(stickerData.length > 0);
    OWSAssertDebug(thread != nil);

    TSOutgoingMessage *message = [self buildOutgoingMessageForSticker:stickerInfo thread:thread];

    MessageStickerDraft *stickerDraft = [[MessageStickerDraft alloc] initWithInfo:stickerInfo stickerData:stickerData];

    [self enqueueMessage:message stickerDraft:stickerDraft thread:thread];

    return message;
}

+ (TSOutgoingMessage *)buildOutgoingMessageForSticker:(StickerInfo *)stickerInfo thread:(TSThread *)thread
{
    OWSAssertIsOnMainThread();
    OWSAssertDebug(stickerInfo != nil);
    OWSAssertDebug(thread != nil);

    __block OWSDisappearingMessagesConfiguration *configuration;
    [self.databaseStorage readWithBlock:^(SDSAnyReadTransaction *transaction) {
        configuration = [thread disappearingMessagesConfigurationWithTransaction:transaction];
    }];

    uint32_t expiresInSeconds = (configuration.isEnabled ? configuration.durationSeconds : 0);

    TSOutgoingMessageBuilder *builder = [[TSOutgoingMessageBuilder alloc] initWithThread:thread];
    builder.expiresInSeconds = expiresInSeconds;
    return [builder build];
}

+ (void)enqueueMessage:(TSOutgoingMessage *)message
          stickerDraft:(MessageStickerDraft *)stickerDraft
                thread:(TSThread *)thread
{
    OWSAssertDebug(message != nil);
    OWSAssertDebug(stickerDraft != nil);
    OWSAssertDebug(thread != nil);

    [self.databaseStorage asyncWriteWithBlock:^(SDSAnyWriteTransaction *transaction) {
        MessageSticker *_Nullable messageSticker = [self messageStickerForStickerDraft:stickerDraft
                                                                           transaction:transaction];
        if (!messageSticker) {
            OWSFailDebug(@"Couldn't send sticker.");
            return;
        }

        [message anyInsertWithTransaction:transaction];
        [message updateWithMessageSticker:messageSticker transaction:transaction];

        [self.messageSenderJobQueue addMessage:message.asPreparer transaction:transaction];
    }];
}

<<<<<<< HEAD
+ (void)leaveGroupThreadAsync:(TSGroupThread *)groupThread
           fromViewController:(UIViewController *)fromViewController
                      success:(void (^)(void))success
{
    [ModalActivityIndicatorViewController
        presentFromViewController:fromViewController
                        canCancel:NO
                  backgroundBlock:^(ModalActivityIndicatorViewController *modalActivityIndicator) {
                      [[GroupManager leaveGroupOrDeclineInviteObjcWithGroupThread:groupThread]
                              .then(^{
                                  OWSAssertIsOnMainThread();
                                  [modalActivityIndicator dismissWithCompletion:^{
                                      OWSAssertIsOnMainThread();

                                      success();
                                  }];
                              })
                              .catch(^(NSError *error) {
                                  OWSAssertIsOnMainThread();

                                  OWSFailDebug(@"Leave group failed: %@", error);

                                  [modalActivityIndicator dismissWithCompletion:^{
                                      OWSAssertIsOnMainThread();

                                      [OWSActionSheets showActionSheetWithTitle:
                                                           NSLocalizedString(@"LEAVE_GROUP_FAILED",
                                                               @"Error indicating that a group could not be left.")];
                                  }];
                              }) retainUntilComplete];
                  }];
}

=======
>>>>>>> db3a06f8
// MARK: Non-Durable Sending

// We might want to generate a link preview here.
+ (TSOutgoingMessage *)sendMessageNonDurablyWithText:(NSString *)fullMessageText
                                            inThread:(TSThread *)thread
                                    quotedReplyModel:(nullable OWSQuotedReplyModel *)quotedReplyModel
                                         transaction:(SDSAnyReadTransaction *)transaction
                                       messageSender:(OWSMessageSender *)messageSender
                                          completion:(void (^)(NSError *_Nullable error))completion
{
    OWSAssertDebug(completion);

    return [self sendMessageNonDurablyWithText:fullMessageText
                              mediaAttachments:@[]
                                      inThread:thread
                              quotedReplyModel:quotedReplyModel
                                   transaction:transaction
                                 messageSender:messageSender
                                    completion:completion];
}

+ (TSOutgoingMessage *)sendMessageNonDurablyWithText:(NSString *)fullMessageText
                                    mediaAttachments:(NSArray<SignalAttachment *> *)mediaAttachments
                                            inThread:(TSThread *)thread
                                    quotedReplyModel:(nullable OWSQuotedReplyModel *)quotedReplyModel
                                         transaction:(SDSAnyReadTransaction *)transaction
                                       messageSender:(OWSMessageSender *)messageSender
                                          completion:(void (^)(NSError *_Nullable error))completion
{
    OWSAssertIsOnMainThread();
    OWSAssertDebug(thread);
    OWSAssertDebug(completion);

    OutgoingMessagePreparer *outgoingMessagePreparer =
        [[OutgoingMessagePreparer alloc] initWithFullMessageText:fullMessageText
                                                mediaAttachments:mediaAttachments
                                                          thread:thread
                                                quotedReplyModel:quotedReplyModel
                                                     transaction:transaction];

    [self.databaseStorage asyncWriteWithBlock:^(SDSAnyWriteTransaction *writeTransaction) {
        [outgoingMessagePreparer insertMessageWithLinkPreviewDraft:nil transaction:writeTransaction];

        [messageSender sendMessage:outgoingMessagePreparer
            success:^{
                dispatch_async(dispatch_get_main_queue(), ^{
                    completion(nil);
                });
            }
            failure:^(NSError *_Nonnull error) {
                dispatch_async(dispatch_get_main_queue(), ^{
                    completion(error);
                });
            }];
    }];

    return outgoingMessagePreparer.unpreparedMessage;
}

+ (TSOutgoingMessage *)sendMessageNonDurablyWithContactShare:(OWSContact *)contactShare
                                                    inThread:(TSThread *)thread
                                               messageSender:(OWSMessageSender *)messageSender
                                                  completion:(void (^)(NSError *_Nullable error))completion
{
    OWSAssertIsOnMainThread();
    OWSAssertDebug(contactShare);
    OWSAssertDebug(contactShare.ows_isValid);
    OWSAssertDebug(thread);
    OWSAssertDebug(messageSender);
    OWSAssertDebug(completion);

    __block TSOutgoingMessage *message;
    [self.databaseStorage writeWithBlock:^(SDSAnyWriteTransaction *transaction) {
        OWSDisappearingMessagesConfiguration *configuration = [thread disappearingMessagesConfigurationWithTransaction:transaction];
        uint32_t expiresInSeconds = (configuration.isEnabled ? configuration.durationSeconds : 0);
        TSOutgoingMessageBuilder *builder = [[TSOutgoingMessageBuilder alloc] initWithThread:thread];
        builder.expiresInSeconds = expiresInSeconds;
        builder.contactShare = contactShare;
        message = [builder build];
        [message anyInsertWithTransaction:transaction];
    }];

    [messageSender sendMessage:message.asPreparer
        success:^{
            OWSLogDebug(@"Successfully sent contact share.");
            dispatch_async(dispatch_get_main_queue(), ^(void) {
                completion(nil);
            });
        }
        failure:^(NSError *error) {
            OWSLogError(@"Failed to send contact share with error: %@", error);
            dispatch_async(dispatch_get_main_queue(), ^(void) {
                completion(error);
            });
        }];

    return message;
}

+ (nullable MessageSticker *)messageStickerForStickerDraft:(MessageStickerDraft *)stickerDraft
                                               transaction:(SDSAnyWriteTransaction *)transaction
{
    OWSAssertDebug(transaction);

    NSError *error;
    MessageSticker *_Nullable messageSticker =
        [MessageSticker buildValidatedMessageStickerFromDraft:stickerDraft transaction:transaction error:&error];
    if (error && ![MessageSticker isNoStickerError:error]) {
        OWSFailDebug(@"error: %@", error);
    }
    return messageSticker;
}

#pragma mark - Profile Whitelist

+ (BOOL)addThreadToProfileWhitelistIfEmptyOrPendingRequestWithSneakyTransaction:(TSThread *)thread
{
    OWSAssertDebug(thread);

    __block BOOL hasPendingMessageRequest;
    [self.databaseStorage readWithBlock:^(SDSAnyReadTransaction *transaction) {
        hasPendingMessageRequest = [thread hasPendingMessageRequestWithTransaction:transaction.unwrapGrdbRead];
    }];

    // If we're creating this thread or we have a pending message request,
    // any action we trigger should share our profile.
    if (!thread.shouldThreadBeVisible || hasPendingMessageRequest) {
        [OWSProfileManager.sharedManager addThreadToProfileWhitelist:thread];
        return YES;
    }

    return NO;
}

+ (BOOL)addThreadToProfileWhitelistIfEmptyOrPendingRequest:(TSThread *)thread
                                               transaction:(SDSAnyWriteTransaction *)transaction
{
    OWSAssertDebug(thread);

    BOOL hasPendingMessageRequest = [thread hasPendingMessageRequestWithTransaction:transaction.unwrapGrdbRead];
    // If we're creating this thread or we have a pending message request,
    // any action we trigger should share our profile.
    if (!thread.shouldThreadBeVisible || hasPendingMessageRequest) {
        [OWSProfileManager.sharedManager addThreadToProfileWhitelist:thread transaction:transaction];
        return YES;
    }

    return NO;
}

#pragma mark - Delete Content

+ (void)deleteAllContent
{
    OWSLogInfo(@"");

    [self.databaseStorage writeWithBlock:^(SDSAnyWriteTransaction *transaction) {
        [TSThread anyRemoveAllWithInstantationWithTransaction:transaction];
        [TSInteraction anyRemoveAllWithInstantationWithTransaction:transaction];
        [TSAttachment anyRemoveAllWithInstantationWithTransaction:transaction];
        [SignalRecipient anyRemoveAllWithInstantationWithTransaction:transaction];

        // Deleting attachments above should be enough to remove any gallery items, but
        // we redunantly clean up *all* gallery items to be safe.
        [AnyMediaGalleryFinder didRemoveAllContentWithTransaction:transaction];
    }];
    [TSAttachmentStream deleteAttachmentsFromDisk];
}

#pragma mark - Find Content

+ (nullable TSInteraction *)findInteractionInThreadByTimestamp:(uint64_t)timestamp
                                                 authorAddress:(SignalServiceAddress *)authorAddress
                                                threadUniqueId:(NSString *)threadUniqueId
                                                   transaction:(SDSAnyReadTransaction *)transaction
{
    OWSAssertDebug(timestamp > 0);
    OWSAssertDebug(authorAddress.isValid);

    SignalServiceAddress *_Nullable localAddress = [self.tsAccountManager localAddressWithTransaction:transaction];
    if (!localAddress.isValid) {
        OWSFailDebug(@"missing local address.");
        return nil;
    }

    BOOL (^filter)(TSInteraction *) = ^(TSInteraction *interaction) {
        SignalServiceAddress *_Nullable messageAuthorAddress = nil;
        if ([interaction isKindOfClass:[TSIncomingMessage class]]) {
            TSIncomingMessage *incomingMessage = (TSIncomingMessage *)interaction;
            messageAuthorAddress = incomingMessage.authorAddress;
        } else if ([interaction isKindOfClass:[TSOutgoingMessage class]]) {
            messageAuthorAddress = localAddress;
        }
        if (!messageAuthorAddress.isValid) {
            return NO;
        }

        if (![authorAddress isEqualToAddress:messageAuthorAddress]) {
            return NO;
        }
        if (![interaction.uniqueThreadId isEqualToString:threadUniqueId]) {
            return NO;
        }
        return YES;
    };

    NSError *error;
    NSArray<TSInteraction *> *interactions =
        [InteractionFinder interactionsWithTimestamp:timestamp filter:filter transaction:transaction error:&error];
    if (error != nil) {
        OWSFailDebug(@"Error loading interactions: %@", error);
    }

    if (interactions.count < 1) {
        return nil;
    }
    if (interactions.count > 1) {
        // In case of collision, take the first.
        OWSLogError(@"more than one matching interaction in thread.");
    }
    return interactions.firstObject;
}

@end

NS_ASSUME_NONNULL_END<|MERGE_RESOLUTION|>--- conflicted
+++ resolved
@@ -231,42 +231,6 @@
     }];
 }
 
-<<<<<<< HEAD
-+ (void)leaveGroupThreadAsync:(TSGroupThread *)groupThread
-           fromViewController:(UIViewController *)fromViewController
-                      success:(void (^)(void))success
-{
-    [ModalActivityIndicatorViewController
-        presentFromViewController:fromViewController
-                        canCancel:NO
-                  backgroundBlock:^(ModalActivityIndicatorViewController *modalActivityIndicator) {
-                      [[GroupManager leaveGroupOrDeclineInviteObjcWithGroupThread:groupThread]
-                              .then(^{
-                                  OWSAssertIsOnMainThread();
-                                  [modalActivityIndicator dismissWithCompletion:^{
-                                      OWSAssertIsOnMainThread();
-
-                                      success();
-                                  }];
-                              })
-                              .catch(^(NSError *error) {
-                                  OWSAssertIsOnMainThread();
-
-                                  OWSFailDebug(@"Leave group failed: %@", error);
-
-                                  [modalActivityIndicator dismissWithCompletion:^{
-                                      OWSAssertIsOnMainThread();
-
-                                      [OWSActionSheets showActionSheetWithTitle:
-                                                           NSLocalizedString(@"LEAVE_GROUP_FAILED",
-                                                               @"Error indicating that a group could not be left.")];
-                                  }];
-                              }) retainUntilComplete];
-                  }];
-}
-
-=======
->>>>>>> db3a06f8
 // MARK: Non-Durable Sending
 
 // We might want to generate a link preview here.
