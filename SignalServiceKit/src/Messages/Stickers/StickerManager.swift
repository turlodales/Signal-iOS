--- conflicted
+++ resolved
@@ -243,44 +243,11 @@
     }
 
     @objc
-<<<<<<< HEAD
-    public class func installStickerPack(stickerPack: StickerPack) {
-        databaseStorage.write { (transaction) in
-            self.installStickerPack(stickerPack: stickerPack,
-                                    transaction: transaction)
-        }
-    }
-
-    private class func installStickerPack(stickerPack: StickerPack,
-                                          transaction: SDSAnyWriteTransaction) {
-
-        if stickerPack.isInstalled {
-            return
-        }
-
-        Logger.verbose("Installing sticker pack: \(stickerPack.info).")
-
-        // TODO:
-        stickerPack.update(withIsInstalled: true, transaction: transaction)
-
-        if !isDefaultStickerPack(stickerPack) {
-            shared.setHasUsedStickers(transaction: transaction)
-        }
-
-        installStickerPackContents(stickerPack: stickerPack, transaction: transaction).retainUntilComplete()
-
-        enqueueStickerSyncMessage(operationType: .install,
-                                  packs: [stickerPack.info],
-                                  transaction: transaction)
-
-        NotificationCenter.default.postNotificationNameAsync(StickersOrPacksDidChange, object: nil)
-=======
     public class func installStickerPack(stickerPack: StickerPack,
                                          transaction: SDSAnyWriteTransaction) {
         upsertStickerPack(stickerPack: stickerPack,
                           installMode: .install,
                           transaction: transaction)
->>>>>>> 7ebdcf86
     }
 
     @objc
@@ -323,23 +290,11 @@
                                          installMode: InstallMode) {
 
         databaseStorage.write { (transaction) in
-<<<<<<< HEAD
-            let oldCopy = fetchStickerPack(stickerPackInfo: stickerPack.info, transaction: transaction)
-            let wasSaved = oldCopy != nil
-
-            // Preserve old mutable state.
-            if let oldCopy = oldCopy {
-                stickerPack.update(withIsInstalled: oldCopy.isInstalled, transaction: transaction)
-            } else {
-                stickerPack.anyInsert(transaction: transaction)
-            }
-=======
             upsertStickerPack(stickerPack: stickerPack,
                               installMode: installMode,
                               transaction: transaction)
         }
     }
->>>>>>> 7ebdcf86
 
     private class func upsertStickerPack(stickerPack: StickerPack,
                                          installMode: InstallMode,
@@ -352,7 +307,7 @@
         if let oldCopy = oldCopy {
             stickerPack.update(withIsInstalled: oldCopy.isInstalled, transaction: transaction)
         } else {
-            stickerPack.anySave(transaction: transaction)
+            stickerPack.anyInsert(transaction: transaction)
         }
 
         self.shared.stickerPackWasInstalled(transaction: transaction)
@@ -773,17 +728,9 @@
                 pack.referenceCount += 1
             }
         } else {
-<<<<<<< HEAD
             let pack = KnownStickerPack(info: packInfo)
             pack.referenceCount += 1
             pack.anyInsert(transaction: transaction)
-
-            DispatchQueue.global().async {
-                self.tryToDownloadStickerPacks(stickerPacks: [packInfo], installMode: .doNotInstall)
-            }
-=======
-            pack = KnownStickerPack(info: packInfo)
->>>>>>> 7ebdcf86
         }
     }
 
