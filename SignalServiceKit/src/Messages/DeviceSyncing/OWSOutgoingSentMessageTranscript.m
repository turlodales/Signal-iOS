--- conflicted
+++ resolved
@@ -97,16 +97,9 @@
         SSKProtoDataMessageBuilder *dataBuilder = [SSKProtoDataMessage builder];
         [dataBuilder setTimestamp:self.message.timestamp];
 
-<<<<<<< HEAD
-        OWSAssertDebug(self.message.perMessageExpirationDurationSeconds > 0);
-        OWSAssertDebug(SSKFeatureFlags.sendPerMessageExpiration);
-        [dataBuilder setMessageTimer:self.message.perMessageExpirationDurationSeconds];
-        [dataBuilder setRequiredProtocolVersion:(uint32_t)SSKProtos.perMessageExpirationProtocolVersion];
-=======
         OWSAssertDebug(SSKFeatureFlags.viewOnceSending);
         [dataBuilder setIsViewOnce:YES];
         [dataBuilder setRequiredProtocolVersion:(uint32_t)SSKProtos.viewOnceMessagesProtocolVersion];
->>>>>>> 77207363
 
         NSError *error;
         dataMessage = [dataBuilder buildAndReturnError:&error];
