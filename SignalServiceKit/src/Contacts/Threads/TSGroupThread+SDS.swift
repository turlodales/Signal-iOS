//
//  Copyright (c) 2019 Open Whisper Systems. All rights reserved.
//

import Foundation
import GRDBCipher
import SignalCoreKit

// NOTE: This file is generated by /Scripts/sds_codegen/sds_generate.py.
// Do not manually edit it, instead run `sds_codegen.sh`.

// MARK: - SDSSerializer

// The SDSSerializer protocol specifies how to insert and update the
// row that corresponds to this model.
class TSGroupThreadSerializer: SDSSerializer {

    private let model: TSGroupThread
    public required init(model: TSGroupThread) {
        self.model = model
    }

    // MARK: - Record

<<<<<<< HEAD
    func asRecord() throws -> SDSRecord {
        let id: Int64? = nil
=======
    public func updateColumnValues() -> [DatabaseValueConvertible] {
        let result: [DatabaseValueConvertible] = [
            self.model.archivalDate ?? DatabaseValue.null,
            self.model.archivedAsOfMessageSortId ?? DatabaseValue.null,
            self.model.conversationColorName.rawValue,
            self.model.creationDate ?? DatabaseValue.null,
            self.model.isArchivedByLegacyTimestampForSorting,
            self.model.lastMessageDate ?? DatabaseValue.null,
            self.model.messageDraft ?? DatabaseValue.null,
            self.model.mutedUntilDate ?? DatabaseValue.null,
            self.model.shouldThreadBeVisible,
            SDSDeserializer.archive(self.model.groupModel) ?? DatabaseValue.null
>>>>>>> 5a09aa8f

        let recordType: SDSRecordType = .groupThread
        guard let uniqueId: String = model.uniqueId else {
            owsFailDebug("Missing uniqueId.")
            throw SDSError.missingRequiredField
        }

        // Base class properties
        let archivalDate: Date? = model.archivalDate
        let archivedAsOfMessageSortId: Bool? = archiveOptionalNSNumber(model.archivedAsOfMessageSortId, conversion: { $0.boolValue })
        let conversationColorName: String = model.conversationColorName.rawValue
        let creationDate: Date = model.creationDate
        let isArchivedByLegacyTimestampForSorting: Bool = model.isArchivedByLegacyTimestampForSorting
        let lastMessageDate: Date? = model.lastMessageDate
        let messageDraft: String? = model.messageDraft
        let mutedUntilDate: Date? = model.mutedUntilDate
        let shouldThreadBeVisible: Bool = model.shouldThreadBeVisible

        // Subclass properties
        let groupModel: Data? = optionalArchive(model.groupModel)
        let hasDismissedOffers: Bool? = nil

        return ThreadRecord(id: id, recordType: recordType, uniqueId: uniqueId, archivalDate: archivalDate, archivedAsOfMessageSortId: archivedAsOfMessageSortId, conversationColorName: conversationColorName, creationDate: creationDate, isArchivedByLegacyTimestampForSorting: isArchivedByLegacyTimestampForSorting, lastMessageDate: lastMessageDate, messageDraft: messageDraft, mutedUntilDate: mutedUntilDate, shouldThreadBeVisible: shouldThreadBeVisible, groupModel: groupModel, hasDismissedOffers: hasDismissedOffers)
    }
}<|MERGE_RESOLUTION|>--- conflicted
+++ resolved
@@ -22,23 +22,8 @@
 
     // MARK: - Record
 
-<<<<<<< HEAD
     func asRecord() throws -> SDSRecord {
         let id: Int64? = nil
-=======
-    public func updateColumnValues() -> [DatabaseValueConvertible] {
-        let result: [DatabaseValueConvertible] = [
-            self.model.archivalDate ?? DatabaseValue.null,
-            self.model.archivedAsOfMessageSortId ?? DatabaseValue.null,
-            self.model.conversationColorName.rawValue,
-            self.model.creationDate ?? DatabaseValue.null,
-            self.model.isArchivedByLegacyTimestampForSorting,
-            self.model.lastMessageDate ?? DatabaseValue.null,
-            self.model.messageDraft ?? DatabaseValue.null,
-            self.model.mutedUntilDate ?? DatabaseValue.null,
-            self.model.shouldThreadBeVisible,
-            SDSDeserializer.archive(self.model.groupModel) ?? DatabaseValue.null
->>>>>>> 5a09aa8f
 
         let recordType: SDSRecordType = .groupThread
         guard let uniqueId: String = model.uniqueId else {
@@ -50,7 +35,7 @@
         let archivalDate: Date? = model.archivalDate
         let archivedAsOfMessageSortId: Bool? = archiveOptionalNSNumber(model.archivedAsOfMessageSortId, conversion: { $0.boolValue })
         let conversationColorName: String = model.conversationColorName.rawValue
-        let creationDate: Date = model.creationDate
+        let creationDate: Date? = model.creationDate
         let isArchivedByLegacyTimestampForSorting: Bool = model.isArchivedByLegacyTimestampForSorting
         let lastMessageDate: Date? = model.lastMessageDate
         let messageDraft: String? = model.messageDraft
