PODS:
  - 25519 (2.0.2)
  - AFNetworking (3.1.0):
    - AFNetworking/NSURLSession (= 3.1.0)
    - AFNetworking/Reachability (= 3.1.0)
    - AFNetworking/Security (= 3.1.0)
    - AFNetworking/Serialization (= 3.1.0)
    - AFNetworking/UIKit (= 3.1.0)
  - AFNetworking/NSURLSession (3.1.0):
    - AFNetworking/Reachability
    - AFNetworking/Security
    - AFNetworking/Serialization
  - AFNetworking/Reachability (3.1.0)
  - AFNetworking/Security (3.1.0)
  - AFNetworking/Serialization (3.1.0)
  - AFNetworking/UIKit (3.1.0):
    - AFNetworking/NSURLSession
  - AxolotlKit (0.8.1):
    - 25519 (~> 2.0.1)
    - HKDFKit (~> 0.0.3)
    - ProtocolBuffers (~> 1.9.8)
  - CocoaLumberjack (2.2.0):
    - CocoaLumberjack/Default (= 2.2.0)
    - CocoaLumberjack/Extensions (= 2.2.0)
  - CocoaLumberjack/Core (2.2.0)
  - CocoaLumberjack/Default (2.2.0):
    - CocoaLumberjack/Core
  - CocoaLumberjack/Extensions (2.2.0):
    - CocoaLumberjack/Default
  - FFCircularProgressView (0.5)
  - HKDFKit (0.0.3)
  - JSQMessagesViewController (7.3.4):
    - JSQSystemSoundPlayer (~> 2.0.1)
  - JSQSystemSoundPlayer (2.0.1)
  - libPhoneNumber-iOS (0.9.2)
  - Mantle (2.1.0):
    - Mantle/extobjc (= 2.1.0)
  - Mantle/extobjc (2.1.0)
  - OpenSSL (1.0.210)
  - PastelogKit (1.3):
    - CocoaLumberjack (~> 2.0)
  - ProtocolBuffers (1.9.11)
  - PureLayout (3.0.2)
  - Reachability (3.2)
  - SAMKeychain (1.5.2)
  - SCWaveformView (1.0.0)
  - SignalServiceKit (0.9.0):
    - '25519'
    - AFNetworking
    - AxolotlKit
    - CocoaLumberjack
    - libPhoneNumber-iOS
    - Mantle
    - SAMKeychain
    - SocketRocket
    - TwistedOakCollapsingFutures
    - YapDatabase/SQLCipher
  - SocketRocket (0.5.1)
  - SQLCipher/common (3.4.0)
  - SQLCipher/fts (3.4.0):
    - SQLCipher/common
  - TwistedOakCollapsingFutures (1.0.0):
    - UnionFind (~> 1.0)
  - UnionFind (1.0.1)
  - YapDatabase/SQLCipher (2.9.2):
    - YapDatabase/SQLCipher/Core (= 2.9.2)
    - YapDatabase/SQLCipher/Extensions (= 2.9.2)
  - YapDatabase/SQLCipher/Core (2.9.2):
    - CocoaLumberjack (~> 2)
    - SQLCipher/fts
  - YapDatabase/SQLCipher/Extensions (2.9.2):
    - YapDatabase/SQLCipher/Core
    - YapDatabase/SQLCipher/Extensions/ActionManager (= 2.9.2)
    - YapDatabase/SQLCipher/Extensions/CloudKit (= 2.9.2)
    - YapDatabase/SQLCipher/Extensions/ConnectionProxy (= 2.9.2)
    - YapDatabase/SQLCipher/Extensions/CrossProcessNotification (= 2.9.2)
    - YapDatabase/SQLCipher/Extensions/FilteredViews (= 2.9.2)
    - YapDatabase/SQLCipher/Extensions/FullTextSearch (= 2.9.2)
    - YapDatabase/SQLCipher/Extensions/Hooks (= 2.9.2)
    - YapDatabase/SQLCipher/Extensions/Relationships (= 2.9.2)
    - YapDatabase/SQLCipher/Extensions/RTreeIndex (= 2.9.2)
    - YapDatabase/SQLCipher/Extensions/SearchResults (= 2.9.2)
    - YapDatabase/SQLCipher/Extensions/SecondaryIndex (= 2.9.2)
    - YapDatabase/SQLCipher/Extensions/Views (= 2.9.2)
  - YapDatabase/SQLCipher/Extensions/ActionManager (2.9.2):
    - Reachability (~> 3)
    - YapDatabase/SQLCipher/Core
    - YapDatabase/SQLCipher/Extensions/Views
  - YapDatabase/SQLCipher/Extensions/CloudKit (2.9.2):
    - YapDatabase/SQLCipher/Core
  - YapDatabase/SQLCipher/Extensions/ConnectionProxy (2.9.2):
    - YapDatabase/SQLCipher/Core
  - YapDatabase/SQLCipher/Extensions/CrossProcessNotification (2.9.2):
    - YapDatabase/SQLCipher/Core
  - YapDatabase/SQLCipher/Extensions/FilteredViews (2.9.2):
    - YapDatabase/SQLCipher/Core
    - YapDatabase/SQLCipher/Extensions/Views
  - YapDatabase/SQLCipher/Extensions/FullTextSearch (2.9.2):
    - YapDatabase/SQLCipher/Core
  - YapDatabase/SQLCipher/Extensions/Hooks (2.9.2):
    - YapDatabase/SQLCipher/Core
  - YapDatabase/SQLCipher/Extensions/Relationships (2.9.2):
    - YapDatabase/SQLCipher/Core
  - YapDatabase/SQLCipher/Extensions/RTreeIndex (2.9.2):
    - YapDatabase/SQLCipher/Core
  - YapDatabase/SQLCipher/Extensions/SearchResults (2.9.2):
    - YapDatabase/SQLCipher/Core
    - YapDatabase/SQLCipher/Extensions/FullTextSearch
    - YapDatabase/SQLCipher/Extensions/Views
  - YapDatabase/SQLCipher/Extensions/SecondaryIndex (2.9.2):
    - YapDatabase/SQLCipher/Core
  - YapDatabase/SQLCipher/Extensions/Views (2.9.2):
    - YapDatabase/SQLCipher/Core
  - ZXingObjC (3.1.0):
    - ZXingObjC/All (= 3.1.0)
  - ZXingObjC/All (3.1.0)

DEPENDENCIES:
  - AxolotlKit (from `https://github.com/WhisperSystems/SignalProtocolKit.git`)
  - FFCircularProgressView (~> 0.5)
  - JSQMessagesViewController
  - OpenSSL
  - PastelogKit (~> 1.3)
  - PureLayout
  - SCWaveformView (~> 1.0)
  - SignalServiceKit (from `https://github.com/WhisperSystems/SignalServiceKit.git`, branch `mkirk/webrtc`)
  - SocketRocket (from `https://github.com/facebook/SocketRocket.git`)
  - ZXingObjC

EXTERNAL SOURCES:
  AxolotlKit:
    :git: https://github.com/WhisperSystems/SignalProtocolKit.git
  SignalServiceKit:
    :branch: mkirk/webrtc
    :git: https://github.com/WhisperSystems/SignalServiceKit.git
  SocketRocket:
    :git: https://github.com/facebook/SocketRocket.git

CHECKOUT OPTIONS:
  AxolotlKit:
    :commit: 714f5ebe199ecc999b33c6f97a4bb57e2db90e75
    :git: https://github.com/WhisperSystems/SignalProtocolKit.git
  SignalServiceKit:
<<<<<<< HEAD
    :commit: 305541d03b5d1611cac014da3a4ab0937e3152a7
=======
    :commit: a112930277890f78676ae32632e9e1ed44034c45
>>>>>>> 6af933c1
    :git: https://github.com/WhisperSystems/SignalServiceKit.git
  SocketRocket:
    :commit: 41b57bb2fc292a814f758441a05243eb38457027
    :git: https://github.com/facebook/SocketRocket.git

SPEC CHECKSUMS:
  '25519': dc4bad7e2dbcbf1efa121068a705a44cd98c80fc
  AFNetworking: 5e0e199f73d8626b11e79750991f5d173d1f8b67
  AxolotlKit: 240c7d761e4b1be9c6de78ebec498aaeedc978f4
  CocoaLumberjack: 17fe8581f84914d5d7e6360f7c70022b173c3ae0
  FFCircularProgressView: 683a4ab1e1bd613246a3dffa61503ffdebcde8d8
  HKDFKit: c058305d6f64b84f28c50bd7aa89574625bcb62a
  JSQMessagesViewController: 39fed975e3c9f8eba7292071e29eeb541d105e66
  JSQSystemSoundPlayer: c5850e77a4363ffd374cd851154b9af93264ed8d
  libPhoneNumber-iOS: a8bffdec18c37728360f6771fe021302f1e0b497
  Mantle: 2fa750afa478cd625a94230fbf1c13462f29395b
  OpenSSL: 246ffb948e9d56466727fd318134af35f5aa764e
  PastelogKit: 7b475be4cf577713506a943dd940bcc0499c8bca
  ProtocolBuffers: d509225eb2ea43d9582a59e94348fcf86e2abd65
  PureLayout: 4d550abe49a94f24c2808b9b95db9131685fe4cd
  Reachability: 33e18b67625424e47b6cde6d202dce689ad7af96
  SAMKeychain: 1865333198217411f35327e8da61b43de79b635b
  SCWaveformView: 52a96750255d817e300565a80c81fb643e233e07
  SignalServiceKit: 59a79a51b89b963ba94db30cc99ed5212da0bb9f
  SocketRocket: dbb1554b8fc288ef8ef370d6285aeca7361be31e
  SQLCipher: 4c768761421736a247ed6cf412d9045615d53dff
  TwistedOakCollapsingFutures: f359b90f203e9ab13dfb92c9ff41842a7fe1cd0c
  UnionFind: c33be5adb12983981d6e827ea94fc7f9e370f52d
  YapDatabase: b1e43555a34a5298e23a045be96817a5ef0da58f
  ZXingObjC: bf15b3814f7a105b6d99f47da2333c93a063650a

PODFILE CHECKSUM: 2ae77bac38b8d23b14175ac42d09dd8fce65bb5b

COCOAPODS: 1.0.1<|MERGE_RESOLUTION|>--- conflicted
+++ resolved
@@ -141,11 +141,7 @@
     :commit: 714f5ebe199ecc999b33c6f97a4bb57e2db90e75
     :git: https://github.com/WhisperSystems/SignalProtocolKit.git
   SignalServiceKit:
-<<<<<<< HEAD
-    :commit: 305541d03b5d1611cac014da3a4ab0937e3152a7
-=======
-    :commit: a112930277890f78676ae32632e9e1ed44034c45
->>>>>>> 6af933c1
+    :commit: f4a46fce0898141b3f1ffab199a725074f3acfdc
     :git: https://github.com/WhisperSystems/SignalServiceKit.git
   SocketRocket:
     :commit: 41b57bb2fc292a814f758441a05243eb38457027
