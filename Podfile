--- conflicted
+++ resolved
@@ -3,14 +3,9 @@
 
 target 'Signal' do
     pod 'SocketRocket',               :git => 'https://github.com/facebook/SocketRocket.git'
-<<<<<<< HEAD
-    pod 'AxolotlKit', git: 'https://github.com/WhisperSystems/SignalProtocolKit.git'
+    pod 'AxolotlKit',                 git: 'https://github.com/WhisperSystems/SignalProtocolKit.git'
+    #pod 'AxolotlKit',                 path: '../SignalProtocolKit'
     pod 'SignalServiceKit',           git: 'https://github.com/WhisperSystems/SignalServiceKit.git', branch: 'mkirk/webrtc'
-=======
-    pod 'AxolotlKit',                 git: 'https://github.com/WhisperSystems/SignalProtocolKit.git', branch: 'mkirk/session-corruption'
-    #pod 'AxolotlKit',                 path: '../SignalProtocolKit'
-    pod 'SignalServiceKit',           git: 'https://github.com/WhisperSystems/SignalServiceKit.git'
->>>>>>> 1de5a51f
     #pod 'SignalServiceKit',           path: '../SignalServiceKit'
     pod 'OpenSSL'
     pod 'PastelogKit',                '~> 1.3'
