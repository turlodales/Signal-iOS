//
//  Copyright (c) 2018 Open Whisper Systems. All rights reserved.
//

#import "OWSMessageBubbleView.h"
#import "AttachmentUploadView.h"
#import "ConversationViewItem.h"
#import "OWSAudioMessageView.h"
#import "OWSBubbleShapeView.h"
#import "OWSBubbleView.h"
#import "OWSContactShareButtonsView.h"
#import "OWSContactShareView.h"
#import "OWSGenericAttachmentView.h"
#import "OWSLabel.h"
#import "OWSMessageFooterView.h"
#import "OWSMessageTextView.h"
#import "OWSQuotedMessageView.h"
#import "Signal-Swift.h"
#import "UIColor+OWS.h"
#import <SignalMessaging/UIView+OWS.h>

NS_ASSUME_NONNULL_BEGIN

const UIDataDetectorTypes kOWSAllowedDataDetectorTypes
    = UIDataDetectorTypeLink | UIDataDetectorTypeAddress | UIDataDetectorTypeCalendarEvent;

@interface OWSMessageBubbleView () <OWSQuotedMessageViewDelegate, OWSContactShareButtonsViewDelegate>

@property (nonatomic) OWSBubbleView *bubbleView;

@property (nonatomic) UIStackView *stackView;

@property (nonatomic) UILabel *senderNameLabel;

@property (nonatomic) UIView *senderNameContainer;

@property (nonatomic) OWSMessageTextView *bodyTextView;

@property (nonatomic, nullable) UIView *quotedMessageView;

@property (nonatomic, nullable) UIView *bodyMediaView;

// Should lazy-load expensive view contents (images, etc.).
// Should do nothing if view is already loaded.
@property (nonatomic, nullable) dispatch_block_t loadCellContentBlock;
// Should unload all expensive view contents (images, etc.).
@property (nonatomic, nullable) dispatch_block_t unloadCellContentBlock;

@property (nonatomic, nullable) NSMutableArray<NSLayoutConstraint *> *viewConstraints;

@property (nonatomic) OWSMessageFooterView *footerView;

@property (nonatomic, nullable) OWSContactShareButtonsView *contactShareButtonsView;

@end

#pragma mark -

@implementation OWSMessageBubbleView

- (instancetype)initWithFrame:(CGRect)frame
{
    self = [super initWithFrame:frame];

    if (!self) {
        return self;
    }

    [self commontInit];

    return self;
}

- (void)commontInit
{
    // Ensure only called once.
    OWSAssertDebug(!self.bodyTextView);

    _viewConstraints = [NSMutableArray new];

    self.layoutMargins = UIEdgeInsetsZero;
    self.userInteractionEnabled = YES;

    self.bubbleView = [OWSBubbleView new];
    self.bubbleView.layoutMargins = UIEdgeInsetsZero;
    [self addSubview:self.bubbleView];
    [self.bubbleView autoPinEdgesToSuperviewEdges];

    self.stackView = [UIStackView new];
    self.stackView.axis = UILayoutConstraintAxisVertical;

    self.senderNameLabel = [OWSLabel new];
    self.senderNameContainer = [UIView new];
    self.senderNameContainer.layoutMargins = UIEdgeInsetsMake(0, 0, self.senderNameBottomSpacing, 0);
    [self.senderNameContainer addSubview:self.senderNameLabel];
    [self.senderNameLabel ows_autoPinToSuperviewMargins];

    self.bodyTextView = [self newTextView];
    // Setting dataDetectorTypes is expensive.  Do it just once.
    self.bodyTextView.dataDetectorTypes = kOWSAllowedDataDetectorTypes;
    self.bodyTextView.hidden = YES;

    self.footerView = [OWSMessageFooterView new];
}

- (OWSMessageTextView *)newTextView
{
    OWSMessageTextView *textView = [OWSMessageTextView new];
    textView.backgroundColor = [UIColor clearColor];
    textView.opaque = NO;
    textView.editable = NO;
    textView.selectable = YES;
    textView.textContainerInset = UIEdgeInsetsZero;
    textView.contentInset = UIEdgeInsetsZero;
    textView.textContainer.lineFragmentPadding = 0;
    textView.scrollEnabled = NO;
    return textView;
}

- (UIFont *)textMessageFont
{
    OWSAssertDebug(DisplayableText.kMaxJumbomojiCount == 5);

    CGFloat basePointSize = UIFont.ows_dynamicTypeBodyFont.pointSize;
    switch (self.displayableBodyText.jumbomojiCount) {
        case 0:
            break;
        case 1:
            return [UIFont ows_regularFontWithSize:basePointSize + 30.f];
        case 2:
            return [UIFont ows_regularFontWithSize:basePointSize + 24.f];
        case 3:
        case 4:
        case 5:
            return [UIFont ows_regularFontWithSize:basePointSize + 18.f];
        default:
            OWSFailDebug(@"Unexpected jumbomoji count: %zd", self.displayableBodyText.jumbomojiCount);
            break;
    }

    return UIFont.ows_dynamicTypeBodyFont;
}

#pragma mark - Convenience Accessors

- (OWSMessageCellType)cellType
{
    return self.viewItem.messageCellType;
}

- (BOOL)hasBodyText
{
    // This should always be valid for the appropriate cell types.
    OWSAssertDebug(self.viewItem);

    return self.viewItem.hasBodyText;
}

- (nullable DisplayableText *)displayableBodyText
{
    // This should always be valid for the appropriate cell types.
    OWSAssertDebug(self.viewItem.displayableBodyText);

    return self.viewItem.displayableBodyText;
}

- (nullable TSAttachmentStream *)attachmentStream
{
    // This should always be valid for the appropriate cell types.
    OWSAssertDebug(self.viewItem.attachmentStream);

    return self.viewItem.attachmentStream;
}

- (nullable TSAttachmentPointer *)attachmentPointer
{
    // This should always be valid for the appropriate cell types.
    OWSAssertDebug(self.viewItem.attachmentPointer);

    return self.viewItem.attachmentPointer;
}

- (TSMessage *)message
{
    OWSAssertDebug([self.viewItem.interaction isKindOfClass:[TSMessage class]]);

    return (TSMessage *)self.viewItem.interaction;
}

- (CGSize)mediaSize
{
    // This should always be valid for the appropriate cell types.
    OWSAssertDebug(self.viewItem.mediaSize.width > 0 && self.viewItem.mediaSize.height > 0);

    return self.viewItem.mediaSize;
}

- (BOOL)isQuotedReply
{
    // This should always be valid for the appropriate cell types.
    OWSAssertDebug(self.viewItem);

    return self.viewItem.isQuotedReply;
}

- (BOOL)hasQuotedText
{
    // This should always be valid for the appropriate cell types.
    OWSAssertDebug(self.viewItem);

    return self.viewItem.hasQuotedText;
}

- (BOOL)isIncoming
{
    return self.viewItem.interaction.interactionType == OWSInteractionType_IncomingMessage;
}

- (BOOL)isOutgoing
{
    return self.viewItem.interaction.interactionType == OWSInteractionType_OutgoingMessage;
}

#pragma mark -

- (BOOL)hasBodyTextContent
{
    switch (self.cellType) {
        case OWSMessageCellType_Unknown:
        case OWSMessageCellType_TextMessage:
        case OWSMessageCellType_OversizeTextMessage:
            return YES;
        case OWSMessageCellType_GenericAttachment:
        case OWSMessageCellType_DownloadingAttachment:
        case OWSMessageCellType_StillImage:
        case OWSMessageCellType_AnimatedImage:
        case OWSMessageCellType_Audio:
        case OWSMessageCellType_Video:
            // Is there a caption?
            return self.hasBodyText;
        case OWSMessageCellType_ContactShare:
            return NO;
    }
}

#pragma mark - Load

- (void)configureViews
{
    OWSAssertDebug(self.conversationStyle);
    OWSAssertDebug(self.viewItem);
    OWSAssertDebug(self.viewItem.interaction);
    OWSAssertDebug([self.viewItem.interaction isKindOfClass:[TSMessage class]]);

    NSValue *_Nullable quotedMessageSize = [self quotedMessageSize];
    NSValue *_Nullable bodyMediaSize = [self bodyMediaSize];
    NSValue *_Nullable bodyTextSize = [self bodyTextSize];

    [self.bubbleView addSubview:self.stackView];
    [self.viewConstraints addObjectsFromArray:[self.stackView autoPinEdgesToSuperviewEdges]];
    NSMutableArray<UIView *> *textViews = [NSMutableArray new];

    if (self.shouldShowSenderName) {
        [self configureSenderNameLabel];
        [textViews addObject:self.senderNameContainer];
    }

    if (self.isQuotedReply) {
        // Flush any pending "text" subviews.
        BOOL isFirstSubview = ![self insertAnyTextViewsIntoStackView:textViews];
        [textViews removeAllObjects];

        if (isFirstSubview) {
            UIView *spacerView = [UIView containerView];
            [spacerView autoSetDimension:ALDimensionHeight toSize:self.quotedReplyTopMargin];
            [spacerView setCompressionResistanceHigh];
            [self.stackView addArrangedSubview:spacerView];
        }

        DisplayableText *_Nullable displayableQuotedText
            = (self.viewItem.hasQuotedText ? self.viewItem.displayableQuotedText : nil);

        OWSQuotedMessageView *quotedMessageView =
            [OWSQuotedMessageView quotedMessageViewForConversation:self.viewItem.quotedReply
                                             displayableQuotedText:displayableQuotedText
                                                 conversationStyle:self.conversationStyle
                                                        isOutgoing:self.isOutgoing
                                                      sharpCorners:self.sharpCornersForQuotedMessage];
        quotedMessageView.delegate = self;

        self.quotedMessageView = quotedMessageView;
        [quotedMessageView createContents];
        [self.stackView addArrangedSubview:quotedMessageView];
        OWSAssertDebug(quotedMessageSize);
        [self.viewConstraints addObject:[quotedMessageView autoSetDimension:ALDimensionHeight
                                                                     toSize:quotedMessageSize.CGSizeValue.height]];
    }

    UIView *_Nullable bodyMediaView = nil;
    switch (self.cellType) {
        case OWSMessageCellType_Unknown:
        case OWSMessageCellType_TextMessage:
        case OWSMessageCellType_OversizeTextMessage:
            break;
        case OWSMessageCellType_StillImage:
            OWSAssertDebug(self.viewItem.attachmentStream);
            bodyMediaView = [self loadViewForStillImage];
            break;
        case OWSMessageCellType_AnimatedImage:
            OWSAssertDebug(self.viewItem.attachmentStream);
            bodyMediaView = [self loadViewForAnimatedImage];
            break;
        case OWSMessageCellType_Video:
            OWSAssertDebug(self.viewItem.attachmentStream);
            bodyMediaView = [self loadViewForVideo];
            break;
        case OWSMessageCellType_Audio:
            OWSAssertDebug(self.viewItem.attachmentStream);
            bodyMediaView = [self loadViewForAudio];
            break;
        case OWSMessageCellType_GenericAttachment:
            bodyMediaView = [self loadViewForGenericAttachment];
            break;
        case OWSMessageCellType_DownloadingAttachment:
            bodyMediaView = [self loadViewForDownloadingAttachment];
            break;
        case OWSMessageCellType_ContactShare:
            bodyMediaView = [self loadViewForContactShare];
            break;
    }

    if (bodyMediaView) {
        OWSAssertDebug(self.loadCellContentBlock);
        OWSAssertDebug(self.unloadCellContentBlock);

        bodyMediaView.clipsToBounds = YES;

        self.bodyMediaView = bodyMediaView;
        bodyMediaView.userInteractionEnabled = NO;
        if (self.hasFullWidthMediaView) {
            // Flush any pending "text" subviews.
            [self insertAnyTextViewsIntoStackView:textViews];
            [textViews removeAllObjects];

            if (self.isQuotedReply) {
                UIView *spacerView = [UIView containerView];
                [spacerView autoSetDimension:ALDimensionHeight toSize:self.bodyMediaQuotedReplyVSpacing];
                [spacerView setCompressionResistanceHigh];
                [self.stackView addArrangedSubview:spacerView];
            }

            if (self.hasBodyMediaWithThumbnail) {
                [self.stackView addArrangedSubview:bodyMediaView];

                OWSBubbleShapeView *strokeView = [OWSBubbleShapeView bubbleDrawView];
                strokeView.strokeThickness = CGHairlineWidth();
                strokeView.strokeColor = (Theme.isDarkThemeEnabled ? [UIColor colorWithWhite:1.f alpha:0.2f]
                                                                   : [UIColor colorWithWhite:0.f alpha:0.2f]);
                [bodyMediaView addSubview:strokeView];
                [self.bubbleView addPartnerView:strokeView];
                [self.viewConstraints addObjectsFromArray:[strokeView ows_autoPinToSuperviewEdges]];
            } else {
                OWSAssertDebug(self.cellType == OWSMessageCellType_ContactShare);

                if (self.contactShareHasSpacerTop) {
                    UIView *spacerView = [UIView containerView];
                    [spacerView autoSetDimension:ALDimensionHeight toSize:self.contactShareVSpacing];
                    [spacerView setCompressionResistanceHigh];
                    [self.stackView addArrangedSubview:spacerView];
                }

                [self.stackView addArrangedSubview:bodyMediaView];

                if (self.contactShareHasSpacerBottom) {
                    UIView *spacerView = [UIView containerView];
                    [spacerView autoSetDimension:ALDimensionHeight toSize:self.contactShareVSpacing];
                    [spacerView setCompressionResistanceHigh];
                    [self.stackView addArrangedSubview:spacerView];
                }
            }
        } else {
            [textViews addObject:bodyMediaView];
        }
    }

    // We render malformed messages as "empty text" messages,
    // so create a text view if there is no body media view.
    if (self.hasBodyText || !bodyMediaView) {
        [self configureBodyTextView];
        [textViews addObject:self.bodyTextView];

        OWSAssertDebug(bodyTextSize);
        [self.viewConstraints addObjectsFromArray:@[
            [self.bodyTextView autoSetDimension:ALDimensionHeight toSize:bodyTextSize.CGSizeValue.height],
        ]];

        UIView *_Nullable tapForMoreLabel = [self createTapForMoreLabelIfNecessary];
        if (tapForMoreLabel) {
            [textViews addObject:tapForMoreLabel];
            [self.viewConstraints addObjectsFromArray:@[
                [tapForMoreLabel autoSetDimension:ALDimensionHeight toSize:self.tapForMoreHeight],
            ]];
        }
    }

    BOOL shouldFooterOverlayMedia = (self.canFooterOverlayMedia && bodyMediaView && !self.hasBodyText);
    if (self.viewItem.shouldHideFooter) {
        // Do nothing.
    } else if (shouldFooterOverlayMedia) {
        OWSAssertDebug(bodyMediaView);

        CGFloat maxGradientHeight = 40.f;
        CAGradientLayer *gradientLayer = [CAGradientLayer new];
        gradientLayer.colors = @[
            (id)[UIColor colorWithWhite:0.f alpha:0.f].CGColor,
            (id)[UIColor colorWithWhite:0.f alpha:0.4f].CGColor,
        ];
        OWSLayerView *gradientView =
            [[OWSLayerView alloc] initWithFrame:CGRectZero
                                 layoutCallback:^(UIView *layerView) {
                                     CGRect layerFrame = layerView.bounds;
                                     layerFrame.size.height = MIN(maxGradientHeight, layerView.height);
                                     layerFrame.origin.y = layerView.height - layerFrame.size.height;
                                     gradientLayer.frame = layerFrame;
                                 }];
        [gradientView.layer addSublayer:gradientLayer];
        [bodyMediaView addSubview:gradientView];
        [self.viewConstraints addObjectsFromArray:[gradientView ows_autoPinToSuperviewEdges]];

        [self.footerView configureWithConversationViewItem:self.viewItem
                                         isOverlayingMedia:YES
                                         conversationStyle:self.conversationStyle
                                                isIncoming:self.isIncoming];
        [bodyMediaView addSubview:self.footerView];

        bodyMediaView.layoutMargins = UIEdgeInsetsZero;
        [self.viewConstraints addObjectsFromArray:@[
            [self.footerView autoPinLeadingToSuperviewMarginWithInset:self.conversationStyle.textInsetHorizontal],
            [self.footerView autoPinTrailingToSuperviewMarginWithInset:self.conversationStyle.textInsetHorizontal],
            [self.footerView autoPinEdgeToSuperviewMargin:ALEdgeTop relation:NSLayoutRelationGreaterThanOrEqual],
            [self.footerView autoPinBottomToSuperviewMarginWithInset:self.conversationStyle.textInsetBottom],
        ]];
    } else {
        [self.footerView configureWithConversationViewItem:self.viewItem
                                         isOverlayingMedia:NO
                                         conversationStyle:self.conversationStyle
                                                isIncoming:self.isIncoming];
        [textViews addObject:self.footerView];
    }

    [self insertAnyTextViewsIntoStackView:textViews];

    CGSize bubbleSize = [self measureSize];
    [self.viewConstraints addObjectsFromArray:@[
        [self autoSetDimension:ALDimensionWidth toSize:bubbleSize.width],
    ]];
    if (bodyMediaView) {
        OWSAssertDebug(bodyMediaSize);
        [self.viewConstraints
            addObject:[bodyMediaView autoSetDimension:ALDimensionHeight toSize:bodyMediaSize.CGSizeValue.height]];
    }

    [self insertContactShareButtonsIfNecessary];

    [self updateBubbleColor];

    [self configureBubbleRounding];
}

- (void)insertContactShareButtonsIfNecessary
{
    if (self.cellType != OWSMessageCellType_ContactShare) {
        return;
    }

    if (![OWSContactShareButtonsView hasAnyButton:self.viewItem.contactShare]) {
        return;
    }

    OWSAssertDebug(self.viewItem.contactShare);

    OWSContactShareButtonsView *buttonsView =
        [[OWSContactShareButtonsView alloc] initWithContactShare:self.viewItem.contactShare delegate:self];

    NSValue *_Nullable actionButtonsSize = [self actionButtonsSize];
    OWSAssertDebug(actionButtonsSize);
    [self.viewConstraints addObjectsFromArray:@[
        [buttonsView autoSetDimension:ALDimensionHeight toSize:actionButtonsSize.CGSizeValue.height],
    ]];

    // The "contact share" view casts a shadow "downward" onto adjacent views,
    // so we use a "proxy" view to take its place within the v-stack
    // view and then insert the "contact share" view above its proxy so that
    // it floats above the other content of the bubble view.

    UIView *proxyView = [UIView new];
    [self.stackView addArrangedSubview:proxyView];

    OWSBubbleShapeView *shadowView = [OWSBubbleShapeView bubbleShadowView];
    OWSBubbleShapeView *clipView = [OWSBubbleShapeView bubbleClipView];

    [self addSubview:shadowView];
    [self addSubview:clipView];

    [self.viewConstraints addObjectsFromArray:[shadowView autoPinToEdgesOfView:proxyView]];
    [self.viewConstraints addObjectsFromArray:[clipView autoPinToEdgesOfView:proxyView]];

    [clipView addSubview:buttonsView];
    [self.viewConstraints addObjectsFromArray:[buttonsView ows_autoPinToSuperviewEdges]];

    [self.bubbleView addPartnerView:shadowView];
    [self.bubbleView addPartnerView:clipView];

    // Prevent the layer from animating changes.
    [CATransaction begin];
    [CATransaction setDisableActions:YES];

    OWSAssertDebug(buttonsView.backgroundColor);
    shadowView.fillColor = buttonsView.backgroundColor;
    shadowView.layer.shadowColor = Theme.boldColor.CGColor;
    shadowView.layer.shadowOpacity = 0.12f;
    shadowView.layer.shadowOffset = CGSizeZero;
    shadowView.layer.shadowRadius = 1.f;

    [CATransaction commit];
}

- (BOOL)contactShareHasSpacerTop
{
    return (self.cellType == OWSMessageCellType_ContactShare && (self.isQuotedReply || !self.shouldShowSenderName));
}

- (BOOL)contactShareHasSpacerBottom
{
    return (self.cellType == OWSMessageCellType_ContactShare && !self.hasBottomFooter);
}

- (CGFloat)contactShareVSpacing
{
    return 12.f;
}

- (CGFloat)senderNameBottomSpacing
{
    return 2.f;
}

- (OWSDirectionalRectCorner)sharpCorners
{
    OWSDirectionalRectCorner sharpCorners = 0;

    if (!self.viewItem.isFirstInCluster) {
        sharpCorners = sharpCorners
            | (self.isIncoming ? OWSDirectionalRectCornerTopLeading : OWSDirectionalRectCornerTopTrailing);
    }

    if (!self.viewItem.isLastInCluster) {
        sharpCorners = sharpCorners
            | (self.isIncoming ? OWSDirectionalRectCornerBottomLeading : OWSDirectionalRectCornerBottomTrailing);
    }

    return sharpCorners;
}

- (OWSDirectionalRectCorner)sharpCornersForQuotedMessage
{
    if (self.viewItem.senderName) {
        return OWSDirectionalRectCornerAllCorners;
    } else {
        return self.sharpCorners | OWSDirectionalRectCornerBottomLeading | OWSDirectionalRectCornerBottomTrailing;
    }
}

- (void)configureBubbleRounding
{
    self.bubbleView.sharpCorners = self.sharpCorners;
}

- (void)updateBubbleColor
{
    BOOL hasOnlyBodyMediaView = (self.hasBodyMediaWithThumbnail && self.stackView.subviews.count == 1);
    if (!hasOnlyBodyMediaView) {
        self.bubbleView.bubbleColor = self.bubbleColor;
    } else {
        // Media-only messages should have no background color; they will fill the bubble's bounds
        // and we don't want artifacts at the edges.
        self.bubbleView.bubbleColor = nil;
    }
}

- (UIColor *)bubbleColor
{
    OWSAssertDebug([self.viewItem.interaction isKindOfClass:[TSMessage class]]);

    TSMessage *message = (TSMessage *)self.viewItem.interaction;
    return [self.conversationStyle bubbleColorWithMessage:message];
}

- (BOOL)hasBodyMediaWithThumbnail
{
    switch (self.cellType) {
        case OWSMessageCellType_Unknown:
        case OWSMessageCellType_TextMessage:
        case OWSMessageCellType_OversizeTextMessage:
            return NO;
        case OWSMessageCellType_StillImage:
        case OWSMessageCellType_AnimatedImage:
        case OWSMessageCellType_Video:
            return YES;
        case OWSMessageCellType_Audio:
        case OWSMessageCellType_GenericAttachment:
        case OWSMessageCellType_DownloadingAttachment:
        case OWSMessageCellType_ContactShare:
            return NO;
    }
}

- (BOOL)hasFullWidthMediaView
{
    return (self.hasBodyMediaWithThumbnail || self.cellType == OWSMessageCellType_ContactShare);
}

- (BOOL)canFooterOverlayMedia
{
    return self.hasBodyMediaWithThumbnail;
}

- (BOOL)hasBottomFooter
{
    BOOL shouldFooterOverlayMedia = (self.canFooterOverlayMedia && !self.hasBodyText);
    return !self.viewItem.shouldHideFooter && !shouldFooterOverlayMedia;
}

- (BOOL)insertAnyTextViewsIntoStackView:(NSArray<UIView *> *)textViews
{
    if (textViews.count < 1) {
        return NO;
    }

    UIStackView *textStackView = [[UIStackView alloc] initWithArrangedSubviews:textViews];
    textStackView.axis = UILayoutConstraintAxisVertical;
    textStackView.spacing = self.textViewVSpacing;
    textStackView.layoutMarginsRelativeArrangement = YES;
    textStackView.layoutMargins = UIEdgeInsetsMake(self.conversationStyle.textInsetTop,
        self.conversationStyle.textInsetHorizontal,
        self.conversationStyle.textInsetBottom,
        self.conversationStyle.textInsetHorizontal);
    [self.stackView addArrangedSubview:textStackView];
    return YES;
}

// We now eagerly create our view hierarchy (to do this exactly once per cell usage)
// but lazy-load any expensive media (photo, gif, etc.) used in those views. Note that
// this lazy-load can fail, in which case we modify the view hierarchy to use an "error"
// state. The didCellMediaFailToLoad reflects media load fails.
- (nullable id)tryToLoadCellMedia:(nullable id (^)(void))loadCellMediaBlock
                        mediaView:(UIView *)mediaView
                         cacheKey:(NSString *)cacheKey
                     canLoadAsync:(BOOL)canLoadAsync
{
    OWSAssertDebug(self.attachmentStream);
    OWSAssertDebug(mediaView);
    OWSAssertDebug(cacheKey);
    OWSAssertDebug(self.cellMediaCache);

    if (self.viewItem.didCellMediaFailToLoad) {
        return nil;
    }

    id _Nullable cellMedia = [self.cellMediaCache objectForKey:cacheKey];
    if (cellMedia) {
        OWSLogVerbose(@"cell media cache hit");
        return cellMedia;
    }
    cellMedia = loadCellMediaBlock();
    if (cellMedia) {
<<<<<<< HEAD
        OWSLogVerbose(@"cell media cache miss");
        if (!shouldSkipCache) {
            [self.cellMediaCache setObject:cellMedia forKey:cacheKey];
        }
    } else {
        OWSLogError(@"Failed to load cell media: %@", [self.attachmentStream mediaURL]);
=======
        DDLogVerbose(@"%@ cell media cache miss", self.logTag);
        [self.cellMediaCache setObject:cellMedia forKey:cacheKey];
    } else if (!canLoadAsync) {
        DDLogError(@"%@ Failed to load cell media: %@", [self logTag], [self.attachmentStream originalMediaURL]);
>>>>>>> 654c98d8
        self.viewItem.didCellMediaFailToLoad = YES;
        [self showAttachmentErrorViewWithMediaView:mediaView];
    }
    return cellMedia;
}

- (CGFloat)textViewVSpacing
{
    return 2.f;
}

- (CGFloat)bodyMediaQuotedReplyVSpacing
{
    return 6.f;
}

- (CGFloat)quotedReplyTopMargin
{
    return 6.f;
}

#pragma mark - Load / Unload

- (void)loadContent
{
    if (self.loadCellContentBlock) {
        self.loadCellContentBlock();
    }
}

- (void)unloadContent
{
    if (self.unloadCellContentBlock) {
        self.unloadCellContentBlock();
    }
}

#pragma mark - Subviews

- (void)configureBodyTextView
{
    OWSAssertDebug(self.hasBodyText);

    BOOL shouldIgnoreEvents = NO;
    if (self.viewItem.interaction.interactionType == OWSInteractionType_OutgoingMessage) {
        // Ignore taps on links in outgoing messages that haven't been sent yet, as
        // this interferes with "tap to retry".
        TSOutgoingMessage *outgoingMessage = (TSOutgoingMessage *)self.viewItem.interaction;
        shouldIgnoreEvents = outgoingMessage.messageState != TSOutgoingMessageStateSent;
    }
    [self.class loadForTextDisplay:self.bodyTextView
                              text:self.displayableBodyText.displayText
                         textColor:self.bodyTextColor
                              font:self.textMessageFont
                shouldIgnoreEvents:shouldIgnoreEvents];
}

+ (void)loadForTextDisplay:(OWSMessageTextView *)textView
                      text:(NSString *)text
                 textColor:(UIColor *)textColor
                      font:(UIFont *)font
        shouldIgnoreEvents:(BOOL)shouldIgnoreEvents
{
    textView.hidden = NO;
    textView.textColor = textColor;

    // Honor dynamic type in the message bodies.
    textView.font = font;
    textView.linkTextAttributes = @{
        NSForegroundColorAttributeName : textColor,
        NSUnderlineStyleAttributeName : @(NSUnderlineStyleSingle | NSUnderlinePatternSolid)
    };
    textView.shouldIgnoreEvents = shouldIgnoreEvents;

    // For perf, set text last. Otherwise changing font/color is more expensive.
    textView.text = text;
}

- (BOOL)shouldShowSenderName
{
    return self.viewItem.senderName.length > 0;
}

- (void)configureSenderNameLabel
{
    OWSAssertDebug(self.senderNameLabel);
    OWSAssertDebug(self.shouldShowSenderName);

    self.senderNameLabel.textColor = self.bodyTextColor;
    self.senderNameLabel.font = OWSMessageBubbleView.senderNameFont;
    self.senderNameLabel.attributedText = self.viewItem.senderName;
    self.senderNameLabel.lineBreakMode = NSLineBreakByTruncatingTail;
}

+ (UIFont *)senderNameFont
{
    return UIFont.ows_dynamicTypeSubheadlineFont.ows_mediumWeight;
}

+ (NSDictionary *)senderNamePrimaryAttributes
{
    return @{
        NSFontAttributeName : self.senderNameFont,
        NSForegroundColorAttributeName : ConversationStyle.bubbleTextColorIncoming,
    };
}

+ (NSDictionary *)senderNameSecondaryAttributes
{
    return @{
        NSFontAttributeName : self.senderNameFont.ows_italic,
        NSForegroundColorAttributeName : ConversationStyle.bubbleTextColorIncoming,
    };
}

- (BOOL)hasTapForMore
{
    if (!self.hasBodyText) {
        return NO;
    } else if (!self.displayableBodyText.isTextTruncated) {
        return NO;
    } else {
        return YES;
    }
}

- (nullable UIView *)createTapForMoreLabelIfNecessary
{
    if (!self.hasTapForMore) {
        return nil;
    }

    UILabel *tapForMoreLabel = [UILabel new];
    tapForMoreLabel.text = NSLocalizedString(@"CONVERSATION_VIEW_OVERSIZE_TEXT_TAP_FOR_MORE",
        @"Indicator on truncated text messages that they can be tapped to see the entire text message.");
    tapForMoreLabel.font = [self tapForMoreFont];
    tapForMoreLabel.textColor = [self.bodyTextColor colorWithAlphaComponent:0.85];
    tapForMoreLabel.textAlignment = [tapForMoreLabel textAlignmentUnnatural];

    return tapForMoreLabel;
}

- (UIView *)loadViewForStillImage
{
    OWSAssertDebug(self.attachmentStream);
    OWSAssertDebug([self.attachmentStream isImage]);

    UIImageView *stillImageView = [UIImageView new];
    // We need to specify a contentMode since the size of the image
    // might not match the aspect ratio of the view.
    stillImageView.contentMode = UIViewContentModeScaleAspectFill;
    // Use trilinear filters for better scaling quality at
    // some performance cost.
    stillImageView.layer.minificationFilter = kCAFilterTrilinear;
    stillImageView.layer.magnificationFilter = kCAFilterTrilinear;
    stillImageView.backgroundColor = [UIColor whiteColor];
    [self addAttachmentUploadViewIfNecessary];

    __weak OWSMessageBubbleView *weakSelf = self;
    __weak UIImageView *weakImageView = stillImageView;
    self.loadCellContentBlock = ^{
        OWSMessageBubbleView *strongSelf = weakSelf;
        if (!strongSelf) {
            return;
        }
        OWSCAssertDebug(strongSelf.bodyMediaView == stillImageView);
        if (stillImageView.image) {
            return;
        }
<<<<<<< HEAD
        // Don't cache large still images.
        //
        // TODO: Don't use full size images in the message cells.
        const NSUInteger kMaxCachableSize = 1024 * 1024;
        BOOL shouldSkipCache =
            [OWSFileSystem fileSizeOfPath:strongSelf.attachmentStream.filePath].unsignedIntegerValue < kMaxCachableSize;
        stillImageView.image = [strongSelf tryToLoadCellMedia:^{
            OWSCAssertDebug([strongSelf.attachmentStream isImage]);
            return strongSelf.attachmentStream.image;
        }
                                                    mediaView:stillImageView
                                                     cacheKey:strongSelf.attachmentStream.uniqueId
                                              shouldSkipCache:shouldSkipCache];
=======
        stillImageView.image = [strongSelf
            tryToLoadCellMedia:^{
                OWSCAssert([strongSelf.attachmentStream isImage]);
                OWSCAssert([strongSelf.attachmentStream isValidImage]);

                return [strongSelf.attachmentStream
                    thumbnailImageMediumWithSuccess:^(UIImage *image) {
                        weakImageView.image = image;
                    }
                    failure:^{
                        DDLogError(@"Could not load thumbnail.");
                    }];
            }
                     mediaView:stillImageView
                      cacheKey:strongSelf.attachmentStream.uniqueId
                  canLoadAsync:YES];
>>>>>>> 654c98d8
    };
    self.unloadCellContentBlock = ^{
        OWSMessageBubbleView *strongSelf = weakSelf;
        if (!strongSelf) {
            return;
        }
        OWSCAssertDebug(strongSelf.bodyMediaView == stillImageView);
        stillImageView.image = nil;
    };

    return stillImageView;
}

- (UIView *)loadViewForAnimatedImage
{
    OWSAssertDebug(self.attachmentStream);
    OWSAssertDebug([self.attachmentStream isAnimated]);

    YYAnimatedImageView *animatedImageView = [[YYAnimatedImageView alloc] init];
    // We need to specify a contentMode since the size of the image
    // might not match the aspect ratio of the view.
    animatedImageView.contentMode = UIViewContentModeScaleAspectFill;
    animatedImageView.backgroundColor = [UIColor whiteColor];
    [self addAttachmentUploadViewIfNecessary];

    __weak OWSMessageBubbleView *weakSelf = self;
    self.loadCellContentBlock = ^{
        OWSMessageBubbleView *strongSelf = weakSelf;
        if (!strongSelf) {
            return;
        }
        OWSCAssertDebug(strongSelf.bodyMediaView == animatedImageView);
        if (animatedImageView.image) {
            return;
        }
<<<<<<< HEAD
        animatedImageView.image = [strongSelf tryToLoadCellMedia:^{
            OWSCAssertDebug([strongSelf.attachmentStream isAnimated]);

            NSString *_Nullable filePath = [strongSelf.attachmentStream filePath];
            YYImage *_Nullable animatedImage = nil;
            if (strongSelf.attachmentStream.isValidImage && filePath) {
                animatedImage = [YYImage imageWithContentsOfFile:filePath];
=======
        animatedImageView.image = [strongSelf
            tryToLoadCellMedia:^{
                OWSCAssert([strongSelf.attachmentStream isAnimated]);
                OWSCAssert([strongSelf.attachmentStream isValidImage]);

                NSString *_Nullable filePath = [strongSelf.attachmentStream originalFilePath];
                YYImage *_Nullable animatedImage = nil;
                if (strongSelf.attachmentStream.isValidImage && filePath) {
                    animatedImage = [YYImage imageWithContentsOfFile:filePath];
                }
                return animatedImage;
>>>>>>> 654c98d8
            }
                     mediaView:animatedImageView
                      cacheKey:strongSelf.attachmentStream.uniqueId
                  canLoadAsync:NO];
    };
    self.unloadCellContentBlock = ^{
        OWSMessageBubbleView *strongSelf = weakSelf;
        if (!strongSelf) {
            return;
        }
        OWSCAssertDebug(strongSelf.bodyMediaView == animatedImageView);
        animatedImageView.image = nil;
    };

    return animatedImageView;
}

- (UIView *)loadViewForAudio
{
    OWSAssertDebug(self.attachmentStream);
    OWSAssertDebug([self.attachmentStream isAudio]);

    OWSAudioMessageView *audioMessageView = [[OWSAudioMessageView alloc] initWithAttachment:self.attachmentStream
                                                                                 isIncoming:self.isIncoming
                                                                                   viewItem:self.viewItem
                                                                          conversationStyle:self.conversationStyle];
    self.viewItem.lastAudioMessageView = audioMessageView;
    [audioMessageView createContents];
    [self addAttachmentUploadViewIfNecessary];

    self.loadCellContentBlock = ^{
        // Do nothing.
    };
    self.unloadCellContentBlock = ^{
        // Do nothing.
    };

    return audioMessageView;
}

- (UIView *)loadViewForVideo
{
    OWSAssertDebug(self.attachmentStream);
    OWSAssertDebug([self.attachmentStream isVideo]);

    UIImageView *stillImageView = [UIImageView new];
    // We need to specify a contentMode since the size of the image
    // might not match the aspect ratio of the view.
    stillImageView.contentMode = UIViewContentModeScaleAspectFill;
    // Use trilinear filters for better scaling quality at
    // some performance cost.
    stillImageView.layer.minificationFilter = kCAFilterTrilinear;
    stillImageView.layer.magnificationFilter = kCAFilterTrilinear;

    UIImage *videoPlayIcon = [UIImage imageNamed:@"play_button"];
    UIImageView *videoPlayButton = [[UIImageView alloc] initWithImage:videoPlayIcon];
    [stillImageView addSubview:videoPlayButton];
    [videoPlayButton autoCenterInSuperview];
    [self addAttachmentUploadViewIfNecessaryWithAttachmentStateCallback:^(BOOL isAttachmentReady) {
        videoPlayButton.hidden = !isAttachmentReady;
    }];

    __weak OWSMessageBubbleView *weakSelf = self;
    __weak UIImageView *weakImageView = stillImageView;
    self.loadCellContentBlock = ^{
        OWSMessageBubbleView *strongSelf = weakSelf;
        if (!strongSelf) {
            return;
        }
        OWSCAssertDebug(strongSelf.bodyMediaView == stillImageView);
        if (stillImageView.image) {
            return;
        }
<<<<<<< HEAD
        stillImageView.image = [strongSelf tryToLoadCellMedia:^{
            OWSCAssertDebug([strongSelf.attachmentStream isVideo]);

            return strongSelf.attachmentStream.image;
        }
                                                    mediaView:stillImageView
                                                     cacheKey:strongSelf.attachmentStream.uniqueId
                                              shouldSkipCache:NO];
=======
        stillImageView.image = [strongSelf
            tryToLoadCellMedia:^{
                OWSCAssert([strongSelf.attachmentStream isVideo]);
                OWSCAssert([strongSelf.attachmentStream isValidVideo]);

                return [strongSelf.attachmentStream
                    thumbnailImageMediumWithSuccess:^(UIImage *image) {
                        weakImageView.image = image;
                    }
                    failure:^{
                        DDLogError(@"Could not load thumbnail.");
                    }];
            }
                     mediaView:stillImageView
                      cacheKey:strongSelf.attachmentStream.uniqueId
                  canLoadAsync:YES];
>>>>>>> 654c98d8
    };
    self.unloadCellContentBlock = ^{
        OWSMessageBubbleView *strongSelf = weakSelf;
        if (!strongSelf) {
            return;
        }
        OWSCAssertDebug(strongSelf.bodyMediaView == stillImageView);
        stillImageView.image = nil;
    };

    return stillImageView;
}

- (UIView *)loadViewForGenericAttachment
{
    OWSAssertDebug(self.viewItem.attachmentStream);
    OWSGenericAttachmentView *attachmentView =
        [[OWSGenericAttachmentView alloc] initWithAttachment:self.attachmentStream isIncoming:self.isIncoming];
    [attachmentView createContentsWithConversationStyle:self.conversationStyle];
    [self addAttachmentUploadViewIfNecessary];

    self.loadCellContentBlock = ^{
        // Do nothing.
    };
    self.unloadCellContentBlock = ^{
        // Do nothing.
    };

    return attachmentView;
}

- (UIView *)loadViewForDownloadingAttachment
{
    OWSAssertDebug(self.attachmentPointer);

    AttachmentPointerView *downloadView =
        [[AttachmentPointerView alloc] initWithAttachmentPointer:self.attachmentPointer
                                                      isIncoming:self.isIncoming
                                               conversationStyle:self.conversationStyle];

    UIView *wrapper = [UIView new];
    [wrapper addSubview:downloadView];
    [downloadView autoPinEdgesToSuperviewEdges];

    self.loadCellContentBlock = ^{
        // Do nothing.
    };
    self.unloadCellContentBlock = ^{
        // Do nothing.
    };

    return wrapper;
}

- (UIView *)loadViewForContactShare
{
    OWSAssertDebug(self.viewItem.contactShare);

    OWSContactShareView *contactShareView = [[OWSContactShareView alloc] initWithContactShare:self.viewItem.contactShare
                                                                                   isIncoming:self.isIncoming
                                                                            conversationStyle:self.conversationStyle];
    [contactShareView createContents];
    // TODO: Should we change appearance if contact avatar is uploading?

    self.loadCellContentBlock = ^{
        // Do nothing.
    };
    self.unloadCellContentBlock = ^{
        // Do nothing.
    };

    return contactShareView;
}

- (void)addAttachmentUploadViewIfNecessary
{
    [self addAttachmentUploadViewIfNecessaryWithAttachmentStateCallback:nil];
}

- (void)addAttachmentUploadViewIfNecessaryWithAttachmentStateCallback:
    (nullable AttachmentStateBlock)attachmentStateCallback
{
    OWSAssertDebug(self.attachmentStream);

    if (!attachmentStateCallback) {
        attachmentStateCallback = ^(BOOL isAttachmentReady) {
        };
    }

    if (self.isOutgoing) {
        if (!self.attachmentStream.isUploaded) {
            AttachmentUploadView *attachmentUploadView =
                [[AttachmentUploadView alloc] initWithAttachment:self.attachmentStream
                                         attachmentStateCallback:attachmentStateCallback];
            [self.bubbleView addSubview:attachmentUploadView];
            [attachmentUploadView ows_autoPinToSuperviewEdges];
        }
    }
}

- (void)showAttachmentErrorViewWithMediaView:(UIView *)mediaView
{
    OWSAssertDebug(mediaView);

    // TODO: We could do a better job of indicating that the media could not be loaded.
    UIView *errorView = [UIView new];
    errorView.backgroundColor = [UIColor colorWithWhite:0.85f alpha:1.f];
    errorView.userInteractionEnabled = NO;
    [mediaView addSubview:errorView];
    [errorView autoPinEdgesToSuperviewEdges];
}

#pragma mark - Measurement

// Size of "message body" text, not quoted reply text.
- (nullable NSValue *)bodyTextSize
{
    OWSAssertDebug(self.conversationStyle);
    OWSAssertDebug(self.conversationStyle.maxMessageWidth > 0);

    if (!self.hasBodyText) {
        return nil;
    }

    CGFloat hMargins = self.conversationStyle.textInsetHorizontal * 2;
    const int maxTextWidth = (int)floor(self.conversationStyle.maxMessageWidth - hMargins);

    [self configureBodyTextView];

    CGSize result = CGSizeCeil([self.bodyTextView sizeThatFits:CGSizeMake(maxTextWidth, CGFLOAT_MAX)]);

    return [NSValue valueWithCGSize:CGSizeCeil(result)];
}

- (nullable NSValue *)bodyMediaSize
{
    OWSAssertDebug(self.conversationStyle);
    OWSAssertDebug(self.conversationStyle.maxMessageWidth > 0);

    CGFloat maxMessageWidth = self.conversationStyle.maxMessageWidth;
    if (!self.hasFullWidthMediaView) {
        CGFloat hMargins = self.conversationStyle.textInsetHorizontal * 2;
        maxMessageWidth -= hMargins;
    }

    CGSize result = CGSizeZero;
    switch (self.cellType) {
        case OWSMessageCellType_Unknown:
        case OWSMessageCellType_TextMessage:
        case OWSMessageCellType_OversizeTextMessage: {
            return nil;
        }
        case OWSMessageCellType_StillImage:
        case OWSMessageCellType_AnimatedImage:
        case OWSMessageCellType_Video: {
            OWSAssertDebug(self.mediaSize.width > 0);
            OWSAssertDebug(self.mediaSize.height > 0);

            // TODO: Adjust this behavior.

            CGFloat contentAspectRatio = self.mediaSize.width / self.mediaSize.height;
            // Clamp the aspect ratio so that very thin/wide content is presented
            // in a reasonable way.
            const CGFloat minAspectRatio = 0.35f;
            const CGFloat maxAspectRatio = 1 / minAspectRatio;
            contentAspectRatio = MAX(minAspectRatio, MIN(maxAspectRatio, contentAspectRatio));

            const CGFloat maxMediaWidth = maxMessageWidth;
            const CGFloat maxMediaHeight = maxMessageWidth;
            CGFloat mediaWidth = maxMediaHeight * contentAspectRatio;
            CGFloat mediaHeight = maxMediaHeight;
            if (mediaWidth > maxMediaWidth) {
                mediaWidth = maxMediaWidth;
                mediaHeight = maxMediaWidth / contentAspectRatio;
            }

            // We don't want to blow up small images unnecessarily.
            const CGFloat kMinimumSize = 150.f;
            CGFloat shortSrcDimension = MIN(self.mediaSize.width, self.mediaSize.height);
            CGFloat shortDstDimension = MIN(mediaWidth, mediaHeight);
            if (shortDstDimension > kMinimumSize && shortDstDimension > shortSrcDimension) {
                CGFloat factor = kMinimumSize / shortDstDimension;
                mediaWidth *= factor;
                mediaHeight *= factor;
            }

            result = CGSizeRound(CGSizeMake(mediaWidth, mediaHeight));
            break;
        }
        case OWSMessageCellType_Audio:
            result = CGSizeMake(maxMessageWidth, OWSAudioMessageView.bubbleHeight);
            break;
        case OWSMessageCellType_GenericAttachment: {
            OWSAssertDebug(self.viewItem.attachmentStream);
            OWSGenericAttachmentView *attachmentView =
                [[OWSGenericAttachmentView alloc] initWithAttachment:self.attachmentStream isIncoming:self.isIncoming];
            [attachmentView createContentsWithConversationStyle:self.conversationStyle];
            result = [attachmentView measureSizeWithMaxMessageWidth:maxMessageWidth];
            break;
        }
        case OWSMessageCellType_DownloadingAttachment:
            result = CGSizeMake(MIN(200, maxMessageWidth), [AttachmentPointerView measureHeight]);
            break;
        case OWSMessageCellType_ContactShare:
            OWSAssertDebug(self.viewItem.contactShare);

            result = CGSizeMake(maxMessageWidth, [OWSContactShareView bubbleHeight]);
            break;
    }

    OWSAssertDebug(result.width <= maxMessageWidth);
    result.width = MIN(result.width, maxMessageWidth);

    return [NSValue valueWithCGSize:CGSizeCeil(result)];
}

- (nullable NSValue *)quotedMessageSize
{
    OWSAssertDebug(self.conversationStyle);
    OWSAssertDebug(self.conversationStyle.maxMessageWidth > 0);
    OWSAssertDebug(self.viewItem);
    OWSAssertDebug([self.viewItem.interaction isKindOfClass:[TSMessage class]]);

    if (!self.isQuotedReply) {
        return nil;
    }

    DisplayableText *_Nullable displayableQuotedText
        = (self.viewItem.hasQuotedText ? self.viewItem.displayableQuotedText : nil);

    OWSQuotedMessageView *quotedMessageView =
        [OWSQuotedMessageView quotedMessageViewForConversation:self.viewItem.quotedReply
                                         displayableQuotedText:displayableQuotedText
                                             conversationStyle:self.conversationStyle
                                                    isOutgoing:self.isOutgoing
                                                  sharpCorners:self.sharpCornersForQuotedMessage];
    CGSize result = [quotedMessageView sizeForMaxWidth:self.conversationStyle.maxMessageWidth];
    return [NSValue valueWithCGSize:CGSizeCeil(result)];
}

- (nullable NSValue *)senderNameSize
{
    OWSAssertDebug(self.conversationStyle);
    OWSAssertDebug(self.conversationStyle.maxMessageWidth > 0);

    if (!self.shouldShowSenderName) {
        return nil;
    }

    CGFloat hMargins = self.conversationStyle.textInsetHorizontal * 2;
    const int maxTextWidth = (int)floor(self.conversationStyle.maxMessageWidth - hMargins);
    [self configureSenderNameLabel];
    CGSize result = CGSizeCeil([self.senderNameLabel sizeThatFits:CGSizeMake(maxTextWidth, CGFLOAT_MAX)]);
    result.width = MIN(result.width, maxTextWidth);
    result.height += self.senderNameBottomSpacing;
    return [NSValue valueWithCGSize:result];
}

- (nullable NSValue *)actionButtonsSize
{
    OWSAssertDebug(self.conversationStyle);
    OWSAssertDebug(self.conversationStyle.maxMessageWidth > 0);

    if (self.cellType == OWSMessageCellType_ContactShare) {
        OWSAssertDebug(self.viewItem.contactShare);

        if ([OWSContactShareButtonsView hasAnyButton:self.viewItem.contactShare]) {
            CGSize buttonsSize = CGSizeCeil(
                CGSizeMake(self.conversationStyle.maxMessageWidth, [OWSContactShareButtonsView bubbleHeight]));
            return [NSValue valueWithCGSize:buttonsSize];
        }
    }
    return nil;
}

- (CGSize)measureSize
{
    OWSAssertDebug(self.conversationStyle);
    OWSAssertDebug(self.conversationStyle.viewWidth > 0);
    OWSAssertDebug(self.viewItem);
    OWSAssertDebug([self.viewItem.interaction isKindOfClass:[TSMessage class]]);

    CGSize cellSize = CGSizeZero;

    [self configureBubbleRounding];

    NSMutableArray<NSValue *> *textViewSizes = [NSMutableArray new];

    NSValue *_Nullable senderNameSize = [self senderNameSize];
    if (senderNameSize) {
        [textViewSizes addObject:senderNameSize];
    }

    NSValue *_Nullable quotedMessageSize = [self quotedMessageSize];
    if (quotedMessageSize) {
        if (!senderNameSize) {
            cellSize.height += self.quotedReplyTopMargin;
        }
        cellSize.width = MAX(cellSize.width, quotedMessageSize.CGSizeValue.width);
        cellSize.height += quotedMessageSize.CGSizeValue.height;
    }

    NSValue *_Nullable bodyMediaSize = [self bodyMediaSize];
    if (bodyMediaSize) {
        if (self.hasFullWidthMediaView) {
            cellSize.width = MAX(cellSize.width, bodyMediaSize.CGSizeValue.width);
            cellSize.height += bodyMediaSize.CGSizeValue.height;
        } else {
            [textViewSizes addObject:bodyMediaSize];
            bodyMediaSize = nil;
        }

        if (self.contactShareHasSpacerTop) {
            cellSize.height += self.contactShareVSpacing;
        }
        if (self.contactShareHasSpacerBottom) {
            cellSize.height += self.contactShareVSpacing;
        }
    }

    if (bodyMediaSize || quotedMessageSize) {
        if (textViewSizes.count > 0) {
            CGSize groupSize = [self sizeForTextViewGroup:textViewSizes];
            cellSize.width = MAX(cellSize.width, groupSize.width);
            cellSize.height += groupSize.height;
            [textViewSizes removeAllObjects];
        }

        if (bodyMediaSize && quotedMessageSize && self.hasFullWidthMediaView) {
            cellSize.height += self.bodyMediaQuotedReplyVSpacing;
        }
    }

    NSValue *_Nullable bodyTextSize = [self bodyTextSize];
    if (bodyTextSize) {
        [textViewSizes addObject:bodyTextSize];
    }

    if (self.hasBottomFooter) {
        CGSize footerSize = [self.footerView measureWithConversationViewItem:self.viewItem];
        footerSize.width = MIN(footerSize.width, self.conversationStyle.maxMessageWidth);
        [textViewSizes addObject:[NSValue valueWithCGSize:footerSize]];
    }

    if (textViewSizes.count > 0) {
        CGSize groupSize = [self sizeForTextViewGroup:textViewSizes];
        cellSize.width = MAX(cellSize.width, groupSize.width);
        cellSize.height += groupSize.height;
    }

    // Make sure the bubble is always wide enough to complete it's bubble shape.
    cellSize.width = MAX(cellSize.width, self.bubbleView.minWidth);

    OWSAssertDebug(cellSize.width > 0 && cellSize.height > 0);

    if (self.hasTapForMore) {
        cellSize.height += self.tapForMoreHeight + self.textViewVSpacing;
    }

    NSValue *_Nullable actionButtonsSize = [self actionButtonsSize];
    if (actionButtonsSize) {
        cellSize.width = MAX(cellSize.width, actionButtonsSize.CGSizeValue.width);
        cellSize.height += actionButtonsSize.CGSizeValue.height;
    }

    cellSize = CGSizeCeil(cellSize);

    OWSAssertDebug(cellSize.width <= self.conversationStyle.maxMessageWidth);
    cellSize.width = MIN(cellSize.width, self.conversationStyle.maxMessageWidth);

    return cellSize;
}

- (CGSize)sizeForTextViewGroup:(NSArray<NSValue *> *)textViewSizes
{
    OWSAssertDebug(textViewSizes);
    OWSAssertDebug(textViewSizes.count > 0);
    OWSAssertDebug(self.conversationStyle);
    OWSAssertDebug(self.conversationStyle.maxMessageWidth > 0);

    CGSize result = CGSizeZero;
    for (NSValue *size in textViewSizes) {
        result.width = MAX(result.width, size.CGSizeValue.width);
        result.height += size.CGSizeValue.height;
    }
    result.height += self.textViewVSpacing * (textViewSizes.count - 1);
    result.height += (self.conversationStyle.textInsetTop + self.conversationStyle.textInsetBottom);
    result.width += self.conversationStyle.textInsetHorizontal * 2;

    return result;
}

- (UIFont *)tapForMoreFont
{
    return UIFont.ows_dynamicTypeCaption1Font;
}

- (CGFloat)tapForMoreHeight
{
    return (CGFloat)ceil([self tapForMoreFont].lineHeight * 1.25);
}

#pragma mark -

- (UIColor *)bodyTextColor
{
    OWSAssertDebug([self.viewItem.interaction isKindOfClass:[TSMessage class]]);

    TSMessage *message = (TSMessage *)self.viewItem.interaction;
    return [self.conversationStyle bubbleTextColorWithMessage:message];
}

- (BOOL)isMediaBeingSent
{
    if (self.isIncoming) {
        return NO;
    }
    if (self.cellType == OWSMessageCellType_DownloadingAttachment) {
        return NO;
    }
    if (self.cellType == OWSMessageCellType_ContactShare) {
        // TODO: Handle this case.
        return NO;
    }
    if (!self.attachmentStream) {
        return NO;
    }
    TSOutgoingMessage *outgoingMessage = (TSOutgoingMessage *)self.viewItem.interaction;
    return outgoingMessage.messageState == TSOutgoingMessageStateSending;
}

- (void)prepareForReuse
{
    [NSLayoutConstraint deactivateConstraints:self.viewConstraints];
    self.viewConstraints = [NSMutableArray new];

    self.delegate = nil;

    [self.bodyTextView removeFromSuperview];
    self.bodyTextView.text = nil;
    self.bodyTextView.hidden = YES;

    self.bubbleView.bubbleColor = nil;
    [self.bubbleView clearPartnerViews];

    for (UIView *subview in self.bubbleView.subviews) {
        [subview removeFromSuperview];
    }

    if (self.unloadCellContentBlock) {
        self.unloadCellContentBlock();
    }
    self.loadCellContentBlock = nil;
    self.unloadCellContentBlock = nil;

    for (UIView *subview in self.bodyMediaView.subviews) {
        [subview removeFromSuperview];
    }
    [self.bodyMediaView removeFromSuperview];
    self.bodyMediaView = nil;

    [self.quotedMessageView removeFromSuperview];
    self.quotedMessageView = nil;

    [self.footerView removeFromSuperview];
    [self.footerView prepareForReuse];

    for (UIView *subview in self.stackView.subviews) {
        [subview removeFromSuperview];
    }
    for (UIView *subview in self.subviews) {
        if (subview != self.bubbleView) {
            [subview removeFromSuperview];
        }
    }

    [self.contactShareButtonsView removeFromSuperview];
    self.contactShareButtonsView = nil;
}

#pragma mark - Gestures

- (void)addTapGestureHandler
{
    UITapGestureRecognizer *tap =
        [[UITapGestureRecognizer alloc] initWithTarget:self action:@selector(handleTapGesture:)];
    [self addGestureRecognizer:tap];
}

- (void)handleTapGesture:(UITapGestureRecognizer *)sender
{
    OWSAssertDebug(self.delegate);

    if (sender.state != UIGestureRecognizerStateRecognized) {
        OWSLogVerbose(@"Ignoring tap on message: %@", self.viewItem.interaction.debugDescription);
        return;
    }

    if (self.viewItem.interaction.interactionType == OWSInteractionType_OutgoingMessage) {
        TSOutgoingMessage *outgoingMessage = (TSOutgoingMessage *)self.viewItem.interaction;
        if (outgoingMessage.messageState == TSOutgoingMessageStateFailed) {
            return;
        } else if (outgoingMessage.messageState == TSOutgoingMessageStateSending) {
            // Ignore taps on outgoing messages being sent.
            return;
        }
    }

    if (self.contactShareButtonsView) {
        if ([self.contactShareButtonsView handleTapGesture:sender]) {
            return;
        }
    }

    CGPoint locationInMessageBubble = [sender locationInView:self];
    switch ([self gestureLocationForLocation:locationInMessageBubble]) {
        case OWSMessageGestureLocation_Default:
            // Do nothing.
            return;
        case OWSMessageGestureLocation_OversizeText:
            [self.delegate didTapTruncatedTextMessage:self.viewItem];
            return;
        case OWSMessageGestureLocation_Media:
            [self handleMediaTapGesture];
            break;
        case OWSMessageGestureLocation_QuotedReply:
            if (self.viewItem.quotedReply) {
                [self.delegate didTapConversationItem:self.viewItem quotedReply:self.viewItem.quotedReply];
            } else {
                OWSFailDebug(@"Missing quoted message.");
            }
            break;
    }
}

- (void)handleMediaTapGesture
{
    OWSAssertDebug(self.delegate);

    TSAttachmentStream *_Nullable attachmentStream = self.viewItem.attachmentStream;

    switch (self.cellType) {
        case OWSMessageCellType_Unknown:
        case OWSMessageCellType_TextMessage:
        case OWSMessageCellType_OversizeTextMessage:
            break;
        case OWSMessageCellType_StillImage:
            OWSAssertDebug(self.bodyMediaView);
            OWSAssertDebug(attachmentStream);

            [self.delegate didTapImageViewItem:self.viewItem
                              attachmentStream:attachmentStream
                                     imageView:self.bodyMediaView];
            break;
        case OWSMessageCellType_AnimatedImage:
            OWSAssertDebug(self.bodyMediaView);
            OWSAssertDebug(attachmentStream);

            [self.delegate didTapImageViewItem:self.viewItem
                              attachmentStream:attachmentStream
                                     imageView:self.bodyMediaView];
            break;
        case OWSMessageCellType_Audio:
            OWSAssertDebug(attachmentStream);

            [self.delegate didTapAudioViewItem:self.viewItem attachmentStream:attachmentStream];
            return;
        case OWSMessageCellType_Video:
            OWSAssertDebug(self.bodyMediaView);
            OWSAssertDebug(attachmentStream);

            [self.delegate didTapVideoViewItem:self.viewItem
                              attachmentStream:attachmentStream
                                     imageView:self.bodyMediaView];
            return;
        case OWSMessageCellType_GenericAttachment:
            OWSAssertDebug(attachmentStream);

            [AttachmentSharing showShareUIForAttachment:attachmentStream];
            break;
        case OWSMessageCellType_DownloadingAttachment: {
            TSAttachmentPointer *_Nullable attachmentPointer = self.viewItem.attachmentPointer;
            OWSAssertDebug(attachmentPointer);

            if (attachmentPointer.state == TSAttachmentPointerStateFailed) {
                [self.delegate didTapFailedIncomingAttachment:self.viewItem attachmentPointer:attachmentPointer];
            }
            break;
        }
        case OWSMessageCellType_ContactShare:
            [self.delegate didTapContactShareViewItem:self.viewItem];
            break;
    }
}

- (OWSMessageGestureLocation)gestureLocationForLocation:(CGPoint)locationInMessageBubble
{
    if (self.quotedMessageView) {
        // Treat this as a "quoted reply" gesture if:
        //
        // * There is a "quoted reply" view.
        // * The gesture occured within or above the "quoted reply" view.
        CGPoint location = [self convertPoint:locationInMessageBubble toView:self.quotedMessageView];
        if (location.y <= self.quotedMessageView.height) {
            return OWSMessageGestureLocation_QuotedReply;
        }
    }

    if (self.bodyMediaView) {
        // Treat this as a "body media" gesture if:
        //
        // * There is a "body media" view.
        // * The gesture occured within or above the "body media" view...
        // * ...OR if the message doesn't have body text.
        CGPoint location = [self convertPoint:locationInMessageBubble toView:self.bodyMediaView];
        if (location.y <= self.bodyMediaView.height) {
            return OWSMessageGestureLocation_Media;
        }
        if (!self.viewItem.hasBodyText) {
            return OWSMessageGestureLocation_Media;
        }
    }

    if (self.hasTapForMore) {
        return OWSMessageGestureLocation_OversizeText;
    }

    return OWSMessageGestureLocation_Default;
}

- (void)didTapQuotedReply:(OWSQuotedReplyModel *)quotedReply
    failedThumbnailDownloadAttachmentPointer:(TSAttachmentPointer *)attachmentPointer
{
    [self.delegate didTapConversationItem:self.viewItem
                                     quotedReply:quotedReply
        failedThumbnailDownloadAttachmentPointer:attachmentPointer];
}

#pragma mark - OWSContactShareButtonsViewDelegate

- (void)didTapSendMessageToContactShare:(ContactShareViewModel *)contactShare
{
    OWSAssertIsOnMainThread();
    OWSAssertDebug(contactShare);

    [self.delegate didTapSendMessageToContactShare:contactShare];
}

- (void)didTapSendInviteToContactShare:(ContactShareViewModel *)contactShare
{
    OWSAssertIsOnMainThread();
    OWSAssertDebug(contactShare);

    [self.delegate didTapSendInviteToContactShare:contactShare];
}

- (void)didTapShowAddToContactUIForContactShare:(ContactShareViewModel *)contactShare
{
    OWSAssertIsOnMainThread();
    OWSAssertDebug(contactShare);

    [self.delegate didTapShowAddToContactUIForContactShare:contactShare];
}

@end

NS_ASSUME_NONNULL_END<|MERGE_RESOLUTION|>--- conflicted
+++ resolved
@@ -674,19 +674,10 @@
     }
     cellMedia = loadCellMediaBlock();
     if (cellMedia) {
-<<<<<<< HEAD
         OWSLogVerbose(@"cell media cache miss");
-        if (!shouldSkipCache) {
-            [self.cellMediaCache setObject:cellMedia forKey:cacheKey];
-        }
-    } else {
-        OWSLogError(@"Failed to load cell media: %@", [self.attachmentStream mediaURL]);
-=======
-        DDLogVerbose(@"%@ cell media cache miss", self.logTag);
         [self.cellMediaCache setObject:cellMedia forKey:cacheKey];
     } else if (!canLoadAsync) {
-        DDLogError(@"%@ Failed to load cell media: %@", [self logTag], [self.attachmentStream originalMediaURL]);
->>>>>>> 654c98d8
+        OWSLogError(@"Failed to load cell media: %@", self.attachmentStream.originalMediaURL);
         self.viewItem.didCellMediaFailToLoad = YES;
         [self showAttachmentErrorViewWithMediaView:mediaView];
     }
@@ -856,38 +847,22 @@
         if (stillImageView.image) {
             return;
         }
-<<<<<<< HEAD
-        // Don't cache large still images.
-        //
-        // TODO: Don't use full size images in the message cells.
-        const NSUInteger kMaxCachableSize = 1024 * 1024;
-        BOOL shouldSkipCache =
-            [OWSFileSystem fileSizeOfPath:strongSelf.attachmentStream.filePath].unsignedIntegerValue < kMaxCachableSize;
-        stillImageView.image = [strongSelf tryToLoadCellMedia:^{
-            OWSCAssertDebug([strongSelf.attachmentStream isImage]);
-            return strongSelf.attachmentStream.image;
-        }
-                                                    mediaView:stillImageView
-                                                     cacheKey:strongSelf.attachmentStream.uniqueId
-                                              shouldSkipCache:shouldSkipCache];
-=======
         stillImageView.image = [strongSelf
             tryToLoadCellMedia:^{
-                OWSCAssert([strongSelf.attachmentStream isImage]);
-                OWSCAssert([strongSelf.attachmentStream isValidImage]);
+                OWSCAssertDebug([strongSelf.attachmentStream isImage]);
+                OWSCAssertDebug([strongSelf.attachmentStream isValidImage]);
 
                 return [strongSelf.attachmentStream
                     thumbnailImageMediumWithSuccess:^(UIImage *image) {
                         weakImageView.image = image;
                     }
                     failure:^{
-                        DDLogError(@"Could not load thumbnail.");
+                        OWSLogError(@"Could not load thumbnail.");
                     }];
             }
                      mediaView:stillImageView
                       cacheKey:strongSelf.attachmentStream.uniqueId
                   canLoadAsync:YES];
->>>>>>> 654c98d8
     };
     self.unloadCellContentBlock = ^{
         OWSMessageBubbleView *strongSelf = weakSelf;
@@ -923,19 +898,10 @@
         if (animatedImageView.image) {
             return;
         }
-<<<<<<< HEAD
-        animatedImageView.image = [strongSelf tryToLoadCellMedia:^{
-            OWSCAssertDebug([strongSelf.attachmentStream isAnimated]);
-
-            NSString *_Nullable filePath = [strongSelf.attachmentStream filePath];
-            YYImage *_Nullable animatedImage = nil;
-            if (strongSelf.attachmentStream.isValidImage && filePath) {
-                animatedImage = [YYImage imageWithContentsOfFile:filePath];
-=======
         animatedImageView.image = [strongSelf
             tryToLoadCellMedia:^{
-                OWSCAssert([strongSelf.attachmentStream isAnimated]);
-                OWSCAssert([strongSelf.attachmentStream isValidImage]);
+                OWSCAssertDebug([strongSelf.attachmentStream isAnimated]);
+                OWSCAssertDebug([strongSelf.attachmentStream isValidImage]);
 
                 NSString *_Nullable filePath = [strongSelf.attachmentStream originalFilePath];
                 YYImage *_Nullable animatedImage = nil;
@@ -943,7 +909,6 @@
                     animatedImage = [YYImage imageWithContentsOfFile:filePath];
                 }
                 return animatedImage;
->>>>>>> 654c98d8
             }
                      mediaView:animatedImageView
                       cacheKey:strongSelf.attachmentStream.uniqueId
@@ -1017,33 +982,22 @@
         if (stillImageView.image) {
             return;
         }
-<<<<<<< HEAD
-        stillImageView.image = [strongSelf tryToLoadCellMedia:^{
-            OWSCAssertDebug([strongSelf.attachmentStream isVideo]);
-
-            return strongSelf.attachmentStream.image;
-        }
-                                                    mediaView:stillImageView
-                                                     cacheKey:strongSelf.attachmentStream.uniqueId
-                                              shouldSkipCache:NO];
-=======
         stillImageView.image = [strongSelf
             tryToLoadCellMedia:^{
-                OWSCAssert([strongSelf.attachmentStream isVideo]);
-                OWSCAssert([strongSelf.attachmentStream isValidVideo]);
+                OWSCAssertDebug([strongSelf.attachmentStream isVideo]);
+                OWSCAssertDebug([strongSelf.attachmentStream isValidVideo]);
 
                 return [strongSelf.attachmentStream
                     thumbnailImageMediumWithSuccess:^(UIImage *image) {
                         weakImageView.image = image;
                     }
                     failure:^{
-                        DDLogError(@"Could not load thumbnail.");
+                        OWSLogError(@"Could not load thumbnail.");
                     }];
             }
                      mediaView:stillImageView
                       cacheKey:strongSelf.attachmentStream.uniqueId
                   canLoadAsync:YES];
->>>>>>> 654c98d8
     };
     self.unloadCellContentBlock = ^{
         OWSMessageBubbleView *strongSelf = weakSelf;
